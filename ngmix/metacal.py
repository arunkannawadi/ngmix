"""
class to create manipulated images for use in metacalibration

Originally based off reading through Eric Huffs code; it has departed
significantly.
"""
from __future__ import print_function
import numpy
from numpy import zeros, ones, newaxis, sqrt, diag, dot, linalg, array
from numpy import median, where
from .jacobian import Jacobian, UnitJacobian
from .observation import Observation, ObsList, MultiBandObsList
from .shape import Shape
from . import simobs

try:
    import galsim
except ImportError:
    pass

LANCZOS_PARS_DEFAULT={'order':5, 'conserve_dc':True, 'tol':1.0e-4}

METACAL_TYPES = [
    '1p','1m','2p','2m',
    '1p_psf','1m_psf','2p_psf','2m_psf',
]

def get_all_metacal(obs, step=0.01, fixnoise=False, **kw):
    """
    Get all combinations of metacal images in a dict

    parameters
    ----------
    obs: Observation, ObsList, or MultiBandObsList
        The values in the dict correspond to these
    step: float
        The shear step value to use for metacal
    fixnoise: bool
        If True, add a compensating noise field to cancel the correlated noise
        component.
    **kw:
        other keywords for metacal

    returns
    -------
    A dictionary with all the relevant metacaled images
        dict keys:
            1p -> ( shear, 0)
            1m -> (-shear, 0)
            2p -> ( 0, shear)
            2m -> ( 0, -shear)
        simular for 1p_psf etc.
    """

    if fixnoise:
        print("    Doing fixnoise")
        odict= _get_all_metacal_fixnoise(obs, step=step, **kw)
    else:
        if isinstance(obs, Observation):
            m=Metacal(obs, **kw)
            odict=m.get_all(step, **kw)
        elif isinstance(obs, MultiBandObsList):
            odict=_make_metacal_mb_obs_list_dict(obs, step, **kw)
        elif isinstance(obs, ObsList):
            odict=_make_metacal_obs_list_dict(obs, step, **kw)
        else:
            raise ValueError("obs must be Observation, ObsList, "
                             "or MultiBandObsList")

    return odict


_FIXNOISE_PAIRS=[
    ('1p','1m'),
    ('1m','1p'),
    ('2p','2m'),
    ('2m','2p'),
    ('1p_psf','1m_psf'),
    ('1m_psf','1p_psf'),
    ('2p_psf','2m_psf'),
    ('2m_psf','2p_psf')
]
_ROTNOISE_PAIRS=[
    ('1p','1p'),
    ('1m','1m'),
    ('2p','2p'),
    ('2m','2m'),
    ('1p_psf','1p_psf'),
    ('1m_psf','1m_psf'),
    ('2p_psf','2p_psf'),
    ('2m_psf','2m_psf')
]

def _get_all_metacal_fixnoise(obs, step=0.01, **kw):
    """
    internal routine

    Run get_all_metacal to get all combinations of metacal images in a single
    dict.  Add a sheared noise field to cancel the correlated noise

    parameters
    ----------
    obs: Observation, ObsList, or MultiBandObsList
        The values in the dict correspond to these
    step: float
        The shear step value to use for metacal
    rotnoise: bool
        If True, use the noise rotation method rather than
        minus shear method.  This method should be come the
        default in the future

    **kw:
        other keywords for metacal

    returns
    -------
    A dictionary with all the relevant metacaled images
        dict keys:
            1p -> ( shear, 0)
            1m -> (-shear, 0)
            2p -> ( 0, shear)
            2m -> ( 0, -shear)
        simular for 1p_psf etc.
    """

    # Using None for the model means we get just noise
    noise_obs = simobs.simulate_obs(None, obs)

    rotnoise=kw.get('rotnoise',False)
    if rotnoise:
        pairs=_ROTNOISE_PAIRS
        # rotate by 90
        #print("doing first rotate")
        _rotate_obs_image(noise_obs, k=1)
    else:
        pairs=_FIXNOISE_PAIRS

    obsdict       = get_all_metacal(obs, step=step, **kw)
    noise_obsdict = get_all_metacal(noise_obs, step=step, **kw)

    for ipairs in pairs:

        mk=ipairs[0]
        nk=ipairs[1]

        imbobs = obsdict[mk]
        nmbobs = noise_obsdict[nk]

        if rotnoise:
            # rotate by 90, which is 3 more rotations
            #print("doing second rotate")
            _rotate_obs_image(nmbobs, k=3)

        for imb in xrange(len(imbobs)):
            iolist=imbobs[imb]
            nolist=nmbobs[imb]

            for iobs in xrange(len(iolist)):

                obs  = iolist[iobs]
                nobs = nolist[iobs]

                im  = obs.image
                nim = nobs.image

                obs.image = im + nim
                obs.weight = 0.5*obs.weight

    return obsdict

class Metacal(object):
    """
    Create manipulated images for use in metacalibration

    parameters
    ----------
    image: numpy array
        2d array representing the image
    psf_image: numpy array
        2d array representing the psf image
    jacobian: Jacobian, optional
        An ngmix.Jacobian or None.  If None, an ngmix.UnitJacobian is
        constructed

    examples
    --------

    psf_obs=Observation(psf_image)
    obs=Observation(image, psf=psf_obs)

    mc=Metacal(obs)

    # observations used to calculate R

    sh1m=ngmix.Shape(-0.01,  0.00 )
    sh1p=ngmix.Shape( 0.01,  0.00 )
    sh2m=ngmix.Shape( 0.00, -0.01 )
    sh2p=ngmix.Shape( 0.00,  0.01 )

    R_obs1m = mc.get_obs_galshear(sh1m)
    R_obs1p = mc.get_obs_galshear(sh1p)
    R_obs2m = mc.get_obs_galshear(sh2m)
    R_obs2p = mc.get_obs_galshear(sh2p)

    # you can also get an unsheared, just convolved obs
    R_obs1m, R_obs1m_unsheared = mc.get_obs_galshear(sh1p, get_unsheared=True)

    # observations used to calculate Rpsf
    Rpsf_obs1m = mc.get_obs_psfshear(sh1m)
    Rpsf_obs1p = mc.get_obs_psfshear(sh1p)
    Rpsf_obs2m = mc.get_obs_psfshear(sh2m)
    Rpsf_obs2p = mc.get_obs_psfshear(sh2p)
    """

    def __init__(self, obs, **kw):

        self.obs=obs

        self._setup()
        self._set_data()

    def get_all(self, step, **kw):
        """
        Get all the "usual" combinations of metacal images in a dict

        parameters
        ----------
        step: float
            The shear step value to use for metacal
        types: list
            Types to get.  Default is given in METACAL_TYPES

        returns
        -------
        A dictionary with all the relevant metacaled images
            dict keys:
                1p -> ( shear, 0)
                1m -> (-shear, 0)
                2p -> ( 0,  shear)
                2m -> ( 0, -shear)
            simular for 1p_psf etc.
        """
        types=kw.get('types',METACAL_TYPES)

        shdict={}

        # galshear keys
        shdict['1m']=Shape(-step,  0.0)
        shdict['1p']=Shape( step,  0.0)

        shdict['2m']=Shape(0.0, -step)
        shdict['2p']=Shape(0.0,  step)

        # psfshear keys
        keys=list(shdict.keys())
        for key in keys:
            pkey = '%s_psf' % key
            shdict[pkey] = shdict[key].copy()

        odict={}

        for type in types:
            sh=shdict[type]

            if 'psf' in type:
                obs = self.get_obs_psfshear(sh)
            else:
                obs = self.get_obs_galshear(sh)

            odict[type] = obs

        return odict


    def get_obs_galshear(self, shear, get_unsheared=False):
        """
        This is the case where we shear the image, for calculating R

        parameters
        ----------
        shear: ngmix.Shape
            The shear to apply

        get_unsheared: bool
            Get an observation only convolved by the target psf, not
            sheared
        """

        type='gal_shear'

        newpsf_image, newpsf_obj = self.get_target_psf(shear, type)
        sheared_image = self.get_target_image(newpsf_obj, shear=shear)

        newobs = self._make_obs(sheared_image, newpsf_image)

        if get_unsheared:
            unsheared_image = self.get_target_image(newpsf_obj, shear=None)

            uobs = self._make_obs(unsheared_image, newpsf_image)
            return newobs, uobs
        else:
            return newobs

    def get_obs_dilated_only(self, shear):
        """
        Unsheared image, just with psf dilated

        parameters
        ----------
        shear: ngmix.Shape
            The shear to apply
        """

        newpsf_image, newpsf_obj = self.get_target_psf(shear, 'gal_shear')
        unsheared_image = self.get_target_image(newpsf_obj, shear=None)

        uobs = self._make_obs(unsheared_image, newpsf_image)

        return uobs

    def get_obs_psfshear(self, shear):
        """
        This is the case where we shear the psf image, for calculating Rpsf

        parameters
        ----------
        shear: ngmix.Shape
            The shear to apply
        """
        newpsf_image, newpsf_obj = self.get_target_psf(shear, 'psf_shear')
        conv_image = self.get_target_image(newpsf_obj, shear=None)

        newobs = self._make_obs(conv_image, newpsf_image)
        return newobs


    def get_target_psf(self, shear, type):
        """
        get galsim object for the dilated, possibly sheared, psf

        parameters
        ----------
        shear: ngmix.Shape
            The applied shear
        type: string
            Type of psf target.  For type='gal_shear', the psf is just dilated to
            deal with noise amplification.  For type='psf_shear' the psf is also
            sheared for calculating Rpsf

        returns
        -------
        galsim object
        """

        _check_shape(shear)

        psf_grown = self._get_dilated_psf(shear)

        if type=='psf_shear':
            # eric remarked that he thought we should shear the pixelized version
            psf_grown = psf_grown.shear(g1=shear.g1, g2=shear.g2)

        psf_grown_image = galsim.ImageD(self.psf_dims[1],
                                        self.psf_dims[0],
                                        wcs=self.gs_wcs)

        psf_grown.drawImage(image=psf_grown_image, method='no_pixel')

        return psf_grown_image, psf_grown

    def _get_dilated_psf(self, shear):
        """
        dilate the psf by the input shear and reconvolve by the pixel.  See
        _do_dilate for the algorithm
        """
        psf_grown_nopix = _do_dilate(self.psf_int_nopix, shear)
        psf_grown_interp = galsim.Convolve(psf_grown_nopix,self.pixel)

        return psf_grown_interp

    def get_target_image(self, psf_obj, shear=None):
        """
        get the target image, convolved with the specified psf
        and possibly sheared

        parameters
        ----------
        psf_obj: A galsim object
            psf object by which to convolve.  An interpolated image,
            or surface brightness profile
        shear: ngmix.Shape, optional
            The shear to apply

        returns
        -------
        galsim image object
        """
        if shear is not None:
            shim_nopsf = self.get_sheared_image_nopsf(shear)
        else:
            shim_nopsf = self.image_int_nopsf

        imconv = galsim.Convolve([shim_nopsf, psf_obj])

        # Draw reconvolved, sheared image to an ImageD object, and return.
        # pixel is already in the psf
        newim = galsim.ImageD(self.im_dims[1],
                              self.im_dims[0],
                              wcs=self.gs_wcs)

        imconv.drawImage(image=newim, method='no_pixel')

        return newim

    def get_sheared_image_nopsf(self, shear):
        """
        get the image sheared by the reqested amount, pre-psf and pre-pixel

        parameters
        ----------
        shear: ngmix.Shape
            The shear to apply

        returns
        -------
        galsim image object
        """
        _check_shape(shear)
        # this is the interpolated, devonvolved image
        sheared_image = self.image_int_nopsf.shear(g1=shear.g1, g2=shear.g2)
        return sheared_image

    def _setup(self):
        """
        set up the Galsim objects, Galsim version of Jacobian/wcs, and
        the interpolation
        """
        obs=self.obs
        if not obs.has_psf():
            raise ValueError("observation must have a psf observation set")

        self._set_wcs(obs.jacobian)
        self._set_pixel()
        self._set_interp()

    def _set_data(self):
        """
        create galsim objects based on the input observation
        """

        obs=self.obs

        # these would share data with the original numpy arrays, make copies
        # to be sure they don't get modified
        #
        self.image = galsim.Image(obs.image.copy(),
                                  wcs=self.gs_wcs)
        self.psf_image = galsim.Image(obs.psf.image.copy(),
                                      wcs=self.gs_wcs)

        self.psf_dims=obs.psf.image.shape
        self.im_dims=obs.image.shape

        # interpolated psf image
        self.psf_int = galsim.InterpolatedImage(self.psf_image,
                                                x_interpolant = self.interp)
        # interpolated psf deconvolved from pixel
        self.psf_int_nopix = galsim.Convolve([self.psf_int, self.pixel_inv])

        # this can be used to deconvolve the psf from the galaxy image
        psf_int_inv = galsim.Deconvolve(self.psf_int)

        image_int = galsim.InterpolatedImage(self.image,
                                             x_interpolant=self.interp)


        # deconvolved galaxy image, psf+pixel removed
        self.image_int_nopsf = galsim.Convolve(image_int,
                                               psf_int_inv)


    def _set_wcs(self, jacobian):
        """
        create a galsim JacobianWCS from the input ngmix.Jacobian, as
        well as pixel objects
        """

        self.jacobian=jacobian

<<<<<<< HEAD
        '''
        #
        # Mike's suggestion:
        #     (dudx,dudy,dvdx,dvdy)->(dudcol,dudrow,dvdcol,dvdrow)
        #
=======
        # old way, probably backward
        '''
        self.gs_wcs = galsim.JacobianWCS(jacobian.dudrow,
                                         jacobian.dudcol,
                                         jacobian.dvdrow,
                                         jacobian.dvdcol)
        '''
        # mike's suggestion, wrong for e1 for sure
        '''
>>>>>>> 7e7ccfad
        self.gs_wcs = galsim.JacobianWCS(jacobian.dudcol,
                                         jacobian.dudrow,
                                         jacobian.dvdcol,
                                         jacobian.dvdrow)
        '''
<<<<<<< HEAD
        self.pixel_scale=self.jacobian.get_scale()
        self.gs_wcs = galsim.JacobianWCS(self.pixel_scale,
                                         0.0,
                                         0.0, 
                                         self.pixel_scale)

=======
        self.gs_wcs = galsim.JacobianWCS(jacobian.dvdcol,
                                         jacobian.dvdrow,
                                         jacobian.dudcol,
                                         jacobian.dudrow)

        # TODO how this gets used does not seem general, why not use full wcs
        self.pixel_scale=self.gs_wcs.maxLinearScale()
>>>>>>> 7e7ccfad

    def _set_pixel(self):
        """
        set the pixel based on the pixel scale, for convolutions
        """

        self.pixel = galsim.Pixel(self.pixel_scale)
        self.pixel_inv = galsim.Deconvolve(self.pixel)

    def _set_interp(self):
        """
        set the laczos interpolation configuration
        """
        self.interp = galsim.Lanczos(LANCZOS_PARS_DEFAULT['order'],
                                     LANCZOS_PARS_DEFAULT['conserve_dc'],
                                     LANCZOS_PARS_DEFAULT['tol'])

    def _make_obs(self, im, psf_im):
        """
        Make new Observation objects for the image and psf.
        Copy out the weight maps and jacobians from the original
        Observation.

        parameters
        ----------
        im: Galsim Image
        psf_im: Galsim Image

        returns
        -------
        A new Observation
        """

        obs=self.obs

        psf_obs = Observation(psf_im.array,
                              weight=obs.psf.weight.copy(),
                              jacobian=obs.psf.jacobian.copy())

        newobs=Observation(im.array,
                           jacobian=obs.jacobian.copy(),
                           weight=obs.weight.copy(),
                           psf=psf_obs)
        return newobs

class MetacalAnalyticPSF(Metacal):
    """
    The user inputs a galsim object (e.g. galsim.Gaussian)
    and the size of the requested postage stamp

    The psf galsim object should have the pixelization in it
    """
    def __init__(self, obs, psf_dims, **kw):
        psf_gmix = obs.get_psf_gmix()

        psf_obj = psf_gmix.make_galsim_object()
        self.psf_obj = psf_obj
        self.psf_dims = psf_dims


        super(MetacalAnalyticPSF,self).__init__(obs, **kw)

    def _get_dilated_psf(self, shear):
        """
        this case for psf being an interpolated image
        """
        return _do_dilate(self.psf_obj, shear)

    def _set_data(self):
        """
        create galsim objects based on the input observation
        """

        obs=self.obs

        # these would share data with the original numpy arrays, make copies
        # to be sure they don't get modified
        #
        self.image = galsim.Image(obs.image.copy(), wcs=self.gs_wcs)
        self.im_dims=obs.image.shape

        # interpolated galaxy image, still pixelized
        image_int = galsim.InterpolatedImage(self.image,
                                             x_interpolant=self.interp)

        # this will get passed on through
        self._set_uncorrelated_noise(image_int, obs.weight)

        # deconvolved galaxy image, psf+pixel removed
        psf_inv = galsim.Deconvolve(self.psf_obj)
        self.image_int_nopsf = galsim.Convolve(image_int, psf_inv)




def _do_dilate(obj, shear):
    """
    Dilate the input Galsim image object according to
    the input shear

    dilation = 1.0 + 2.0*|g|

    parameters
    ----------
    obj: Galsim Image or object
        The object to dilate
    shear: ngmix.Shape
        The shape to use for dilation
    """
    g = sqrt(shear.g1**2 + shear.g2**2)
    dilation = 1.0 + 2.0*g
    return obj.dilate(dilation)


def _check_shape(shape):
    """
    ensure the input is an instantiation of ngmix.Shape
    """
    if not isinstance(shape, Shape):
        raise TypeError("shape must be of type ngmix.Shape")

def jackknife_shear(g, gpsf, R, Rpsf, chunksize=1):
    """
    get the shear metacalibration style

    parameters
    ----------
    g: array
        [N,2] shape measurements
    R: array
        [N,2,2] shape response measurements
    Rpsf: array, optional
        [N,2] psf response
    chunksize: int, optional
        chunksize for jackknifing
    """


    ntot = g.shape[0]

    nchunks = ntot/chunksize

    g_sum = g.sum(axis=0)
    R_sum = R.sum(axis=0)

    psf_corr = (Rpsf*gpsf).sum(axis=0)
    g_sum -= psf_corr

    R_sum_inv = numpy.linalg.inv(R_sum)
    shear = numpy.dot(R_sum_inv, g_sum)


    shears = zeros( (nchunks, 2) )
    for i in xrange(nchunks):

        beg = i*chunksize
        end = (i+1)*chunksize

        tgsum = g[beg:end,:].sum(axis=0)
        tR_sum = R[beg:end,:,:].sum(axis=0)

        tpsfcorr_sum = (Rpsf[beg:end,:]*gpsf[beg:end,:]).sum(axis=0)
        tgsum -= tRpsf_sum

        j_g_sum = g_sum - tgsum
        j_R_sum = R_sum - tR_sum

        j_R_inv = numpy.linalg.inv(j_R_sum)

        shears[i, :] = numpy.dot(j_R_inv, j_g_sum)

    shear_cov = zeros( (2,2) )
    fac = (nchunks-1)/float(nchunks)

    shear_cov[0,0] = fac*( ((shear[0]-shears[:,0])**2).sum() )
    shear_cov[0,1] = fac*( ((shear[0]-shears[:,0]) * (shear[1]-shears[:,1])).sum() )
    shear_cov[1,0] = shear_cov[0,1]
    shear_cov[1,1] = fac*( ((shear[1]-shears[:,1])**2).sum() )

    out={'shear':shear,
         'shear_cov':shear_cov,
         'g_sum':g_sum,
         'R_sum':R_sum,
         'gsens_sum':R_sum, # another name
         'R_sum_inv':R_sum_inv,
         'nuse':g.shape[0],
         'shears':shears}
    if Rpsf is not None:
        out['Rpsf_sum'] = Rpsf_sum
    return out



def jackknife_shear_weighted(g, gsens, weights, chunksize=1):
    """
    get the shear metacal style

    parameters
    ----------
    g: array
        [N,2] shape measurements
    gsens: array
        [N,2,2] shape sensitivity measurements
    weights: array, optional
        Weights to apply
    chunksize: int, optional
        chunksize for jackknifing
    """

    if weights is None:
        weights=ones(g.shape[0])

    ntot = g.shape[0]

    nchunks = ntot/chunksize

    wsum = weights.sum()
    wa=weights[:,newaxis]
    waa=weights[:,newaxis,newaxis]

    g_sum = (g*wa).sum(axis=0)
    gsens_sum = (gsens*waa).sum(axis=0)

    gsens_sum_inv = numpy.linalg.inv(gsens_sum)
    shear = numpy.dot(gsens_sum_inv, g_sum)

    shears = zeros( (nchunks, 2) )
    for i in xrange(nchunks):

        beg = i*chunksize
        end = (i+1)*chunksize

        wtsa = (weights[beg:end])[:,newaxis]
        wtsaa = (weights[beg:end])[:,newaxis,newaxis]

        tgsum = (g[beg:end,:]*wtsa).sum(axis=0)
        tgsens_sum = (gsens[beg:end,:,:]*wtsaa).sum(axis=0)


        j_g_sum     = g_sum     - tgsum
        j_gsens_sum = gsens_sum - tgsens_sum

        j_gsens_inv = numpy.linalg.inv(j_gsens_sum)

        shears[i, :] = numpy.dot(j_gsens_inv, j_g_sum)

    shear_cov = zeros( (2,2) )
    fac = (nchunks-1)/float(nchunks)

    shear_cov[0,0] = fac*( ((shear[0]-shears[:,0])**2).sum() )
    shear_cov[0,1] = fac*( ((shear[0]-shears[:,0]) * (shear[1]-shears[:,1])).sum() )
    shear_cov[1,0] = shear_cov[0,1]
    shear_cov[1,1] = fac*( ((shear[1]-shears[:,1])**2).sum() )

    return {'shear':shear,
            'shear_cov':shear_cov,
            'g_sum':g_sum,
            'gsens_sum':gsens_sum,
            'gsens_sum_inv':gsens_sum_inv,
            'shears':shears,
            'weights':weights,
            'wsum':wsum,
            'nuse':g.shape[0]}


def bootstrap_shear(g, gpsf, R, Rpsf, nboot, verbose=False):
    """
    get the shear metacalstyle

    The responses are bootstrapped independently of the
    shear estimators

    parameters
    ----------
    g: array
        [N,2] shape measurements
    gpsf: array
        [N,2] shape measurements
    R: array
        [NR,2,2] shape response measurements
    Rpsf: array
        [NR,2] psf response
    nboot: int
        number of bootstraps to do
    """

    ng = g.shape[0]
    nR = R.shape[0]

    # overall mean
    if verbose:
        print("    getting overall mean and naive error")
    res = get_mean_shear(g, gpsf, R, Rpsf)
    if verbose:
        print("    shear:         ",res['shear'])
        print("    shear_err:     ",res['shear_err'])

    # need workspace for ng from both data and
    # deep response data

    g_scratch    = zeros( (ng, 2) )
    gpsf_scratch = zeros( (ng, 2) )
    R_scratch    = zeros( (nR, 2, 2) )
    Rpsf_scratch = zeros( (nR, 2) )

    shears = zeros( (nboot, 2) )

    for i in xrange(nboot):
        if verbose:
            print("    boot %d/%d" % (i+1,nboot))

        g_rind = numpy.random.randint(0, ng, ng)
        R_rind = numpy.random.randint(0, nR, nR)

        g_scratch[:, :]    = g[g_rind, :]
        gpsf_scratch[:, :] = gpsf[g_rind, :]
        R_scratch[:, :, :] = R[R_rind, :, :]
        Rpsf_scratch[:, :] = Rpsf[R_rind, :]

        tres = get_mean_shear(g_scratch,
                              gpsf_scratch,
                              R_scratch,
                              Rpsf_scratch)
        shears[i,:] = tres['shear']

    shear_cov = zeros( (2,2) )

    shear = res['shear']
    shear_mean = shears.mean(axis=0)

    fac = 1.0/(nboot-1.0)
    shear_cov[0,0] = fac*( ((shear[0]-shears[:,0])**2).sum() )
    shear_cov[0,1] = fac*( ((shear[0]-shears[:,0]) * (shear[1]-shears[:,1])).sum() )
    shear_cov[1,0] = shear_cov[0,1]
    shear_cov[1,1] = fac*( ((shear[1]-shears[:,1])**2).sum() )

    res['shear_mean'] = shear_mean
    res['shear_err'] = sqrt(diag(shear_cov))
    res['shear_cov'] = shear_cov
    res['shears'] = shears
    return res

def get_mean_shear(g, gpsf, R, Rpsf):

    g_sum = g.sum(axis=0)
    g_err = g.std(axis=0)/sqrt(g.shape[0])

    g_mean = g_sum/g.shape[0]

    R_sum = R.sum(axis=0)
    R_mean = R_sum/R.shape[0]

    Rpsf_sum = Rpsf.sum(axis=0)
    Rpsf_mean = Rpsf_sum/Rpsf.shape[0]

    psf_corr_arr = gpsf.copy()
    psf_corr_arr[:,0] *= Rpsf_mean[0]
    psf_corr_arr[:,1] *= Rpsf_mean[1]

    psf_corr_sum = psf_corr_arr.sum(axis=0)
    psf_corr = psf_corr_sum/g.shape[0]

    Rinv = linalg.inv(R_mean)

    shear = dot(Rinv, g_mean - psf_corr)
    # naive error
    shear_err = dot(Rinv, g_err)

    return {
            'shear':shear,
            'shear_err':shear_err,
            'g_mean':g_mean,

            'R':R_mean,
            'Rpsf':Rpsf_mean,
            'psf_corr':psf_corr,

            'g_sum':g_sum,
            'R_sum':R_sum,
            'Rpsf_sum':Rpsf_sum,
            'psf_corr_sum':psf_corr_sum,
            'ng': g.shape[0],
            'nR': R.shape[0]
           }

def _make_metacal_mb_obs_list_dict(mb_obs_list, step, **kw):

    new_dict=None
    for obs_list in mb_obs_list:
        odict = _make_metacal_obs_list_dict(obs_list, step, **kw)

        if new_dict is None:
            new_dict=_init_mb_obs_list_dict(odict.keys())

        for key in odict:
            new_dict[key].append(odict[key])

    return new_dict

def _make_metacal_obs_list_dict(obs_list, step, **kw):
    odict = None
    first=True
    for obs in obs_list:

        #mc=Metacal(obs)
        #todict=mc.get_all(step)

        todict=get_all_metacal(obs, step=step, **kw)

        if odict is None:
            odict=_init_obs_list_dict(todict.keys())

        for key in odict:
            odict[key].append( todict[key] )

    return odict

def _init_obs_list_dict(keys):
    odict={}
    for key in keys:
        odict[key] = ObsList()
    return odict

def _init_mb_obs_list_dict(keys):
    odict={}
    for key in keys:
        odict[key] = MultiBandObsList()
    return odict

def _rotate_obs_image(obs, k=1):
    """
    rotate the image.  internal routine just for fixnoise with rotnoise=True
    """

    if isinstance(obs, Observation):
        #print("   rot k=",k)
        obs.image = numpy.rot90(obs.image, k=k)
    elif isinstance(obs, ObsList):
        for tobs in obs:
            _rotate_obs_image(tobs, k=k)
    elif isinstance(obs, MultiBandObsList):
        for obslist in obs:
            _rotate_obs_image(obslist, k=k)
    else:
        raise ValueError("obs must be Observation, ObsList, "
                         "or MultiBandObsList")


def test():
    import images
    import fitsio
    import os
    #import mchuff

    dir='./mcal-tests'
    if not os.path.exists(dir):
        os.makedirs(dir)

    step=0.01
    shears=[Shape(step,0.0), Shape(0.0,step)]

    for i,shear in enumerate(shears):
        for type in ['gal','psf']:

            obs, obs_sheared_dilated = _get_sim_obs(shear.g1,shear.g2,
                                                    r50=2.0, r50_psf=1.5)

            m=Metacal(obs)



            if type=='gal':
                obs_mcal = m.get_obs_galshear(shear)
            else:
                obs_mcal = m.get_obs_psfshear(shear)

            '''
            s, us, tpsf = mchuff.metaCalibrate(galsim.Image(obs.image, scale=1.0),
                                               galsim.Image(obs.psf.image,scale=1.0),
                                               g1=shear.g1, g2=shear.g2,
                                               gal_shear=type=='gal')

            print("psf:",numpy.abs(tpsf.array - obs_mcal.psf.image).max()/obs_mcal.psf.image.max())
            print("im:",numpy.abs(s.array - obs_mcal.image).max()/obs_mcal.image.max())
            '''

            images.compare_images(obs_sheared_dilated.image,
                                  obs_mcal.image,
                                  label1='shear/dilate',
                                  label2='metacal',
                                  width=1000,
                                  height=1000)

            if i==0 and type=='gal':
                imfile='test-image.fits'
                imfile=os.path.join(dir, imfile)
                print("writing image:",imfile)
                fitsio.write(imfile, obs.image, clobber=True)

                psffile='test-psf.fits'
                psffile=os.path.join(dir, psffile)
                print("writing psf:",psffile)
                fitsio.write(psffile, obs.psf.image, clobber=True)

            mcalfile='test-image-mcal-%sshear-%.2f-%.2f.fits' % (type,shear.g1,shear.g2)
            mcalfile=os.path.join(dir,mcalfile)
            print("writing metacaled imag:",mcalfile)
            fitsio.write(mcalfile, obs_mcal.image, clobber=True)

            mcal_psf_file='test-psf-mcal-%sshear-%.2f-%.2f.fits' % (type,shear.g1,shear.g2)
            mcal_psf_file=os.path.join(dir,mcal_psf_file)
            print("writing metacaled psf image:",mcal_psf_file)
            fitsio.write(mcal_psf_file, obs_mcal.psf.image, clobber=True)


    readme=os.path.join(dir, 'README')
    with open(readme,'w') as fobj:
        fobj.write("""metacal test files

original images:
----------------
test-image.fits
test-psf.fits

metacaled images:
-----------------

# galaxy sheared
test-image-mcal-galshear-0.01-0.00.fits
test-psf-mcal-galshear-0.01-0.00.fits

test-image-mcal-galshear-0.00-0.01.fits
test-psf-mcal-galshear-0.00-0.01.fits

# psf sheared
test-image-mcal-psfshear-0.01-0.00.fits
test-psf-mcal-psfshear-0.01-0.00.fits

test-image-mcal-psfshear-0.00-0.01.fits
test-psf-mcal-psfshear-0.00-0.01.fits
"""     )

def _get_sim_obs(s1, s2, g1=0.2, g2=0.1, r50=3.0, r50_psf=1.8):

    dims=32,32

    flux=100.0

    g1psf=0.05
    g2psf=-0.07
    fluxpsf=1.0

    s1abs = abs(s1)
    s2abs = abs(s2)
    dilate = 1. + 2.*max([s1abs,s2abs])

    r50_psf_dilated = r50_psf * dilate

    gal0 = galsim.Gaussian(flux=flux, half_light_radius=r50)
    gal0 = gal0.shear(g1=g1, g2=g2)
    gal0_sheared = gal0.shear(g1=s1, g2=s2)

    psf = galsim.Gaussian(flux=fluxpsf, half_light_radius=r50_psf)
    psf = psf.shear(g1=g1psf,g2=g2psf)

    psf_dilated = galsim.Gaussian(flux=fluxpsf, half_light_radius=r50_psf_dilated)
    psf_dilated = psf_dilated.shear(g1=g1psf,g2=g2psf)

    gal = galsim.Convolve([psf, gal0])
    gal_sheared_dilated = galsim.Convolve([psf_dilated, gal0_sheared])

    psf_image = psf.drawImage(nx=dims[1],
                              ny=dims[0],
                              scale=1.0,
                              dtype=numpy.float64)
    psf_image_dilated = psf_dilated.drawImage(nx=dims[1],
                                              ny=dims[0],
                                              scale=1.0,
                                              dtype=numpy.float64)


    image = gal.drawImage(nx=dims[1],
                          ny=dims[0],
                          scale=1.0,
                          dtype=numpy.float64)

    image_sheared_dilated = gal_sheared_dilated.drawImage(nx=dims[1],
                                                          ny=dims[0],
                                                          scale=1.0,
                                                          dtype=numpy.float64)


    psf_obs = Observation(psf_image.array)
    psf_obs_dilated = Observation(psf_image_dilated.array)

    obs = Observation(image.array, psf=psf_obs)
    obs_sheared_dilated = Observation(image_sheared_dilated.array,
                                      psf=psf_obs_dilated)

    return obs, obs_sheared_dilated<|MERGE_RESOLUTION|>--- conflicted
+++ resolved
@@ -486,45 +486,35 @@
         """
 
         self.jacobian=jacobian
-
-<<<<<<< HEAD
-        '''
-        #
-        # Mike's suggestion:
-        #     (dudx,dudy,dvdx,dvdy)->(dudcol,dudrow,dvdcol,dvdrow)
-        #
-=======
-        # old way, probably backward
-        '''
-        self.gs_wcs = galsim.JacobianWCS(jacobian.dudrow,
-                                         jacobian.dudcol,
-                                         jacobian.dvdrow,
-                                         jacobian.dvdcol)
-        '''
-        # mike's suggestion, wrong for e1 for sure
-        '''
->>>>>>> 7e7ccfad
-        self.gs_wcs = galsim.JacobianWCS(jacobian.dudcol,
-                                         jacobian.dudrow,
-                                         jacobian.dvdcol,
-                                         jacobian.dvdrow)
-        '''
-<<<<<<< HEAD
-        self.pixel_scale=self.jacobian.get_scale()
-        self.gs_wcs = galsim.JacobianWCS(self.pixel_scale,
-                                         0.0,
-                                         0.0, 
-                                         self.pixel_scale)
-
-=======
-        self.gs_wcs = galsim.JacobianWCS(jacobian.dvdcol,
-                                         jacobian.dvdrow,
-                                         jacobian.dudcol,
-                                         jacobian.dudrow)
+        wcs_convention=kw.get("wcs_convention",None)
+        print("        wcs convention:",wcs_convention)
+
+        if wcs_convention==1:
+            # old way, probably backward
+            self.gs_wcs = galsim.JacobianWCS(jacobian.dudrow,
+                                             jacobian.dudcol,
+                                             jacobian.dvdrow,
+                                             jacobian.dvdcol)
+        elif wcs_convention==2:
+            # mike's suggestion, wrong for e1 for sure, at least relative
+            # to what ngmix is doing internally
+            self.gs_wcs = galsim.JacobianWCS(jacobian.dudcol,
+                                             jacobian.dudrow,
+                                             jacobian.dvdcol,
+                                             jacobian.dvdrow)
+
+        elif wcs_convention==3:
+            # this is what I guessed would work, but is probably degenerate
+            # with 1 for our unit jacobian
+            self.gs_wcs = galsim.JacobianWCS(jacobian.dvdcol,
+                                             jacobian.dvdrow,
+                                             jacobian.dudcol,
+                                             jacobian.dudrow)
+        else:
+            raise ValueError("bad wcs_convention: %s" % wcs_convention)
 
         # TODO how this gets used does not seem general, why not use full wcs
         self.pixel_scale=self.gs_wcs.maxLinearScale()
->>>>>>> 7e7ccfad
 
     def _set_pixel(self):
         """
