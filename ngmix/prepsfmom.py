import logging
import functools

import numpy as np
import scipy.fft as fft
from numba import njit

from ngmix.observation import Observation
from ngmix.moments import fwhm_to_sigma, make_mom_result
from ngmix.gexceptions import FFTRangeError
from ngmix.fastexp_nb import FASTEXP_MAX_CHI2, fexp_arr


logger = logging.getLogger(__name__)


class PrePSFMom(object):
    """Measure pre-PSF weighted real-space moments.

    This class is not meant to be used directly. Instead use either `KSigmaMom`
    or `PGaussMom`.

    If the fwhm of the weight/kernel function is of similar size to the PSF or
    smaller, then the object properties returned by this fitter will be very noisy.

    Parameters
    ----------
    fwhm : float
        This parameter is the approximate real-space FWHM of the kernel. The units are
        whatever the Jacobian on the obs converts pixels units to. This is typically
        arcseconds.
    kernel : str
        The kernel to use. Either `ksigma` or `pgauss` or `gauss`. `gauss` and `pgauss`
        are aliases for the same thing.
    pad_factor : int, optional
        The factor by which to pad the FFTs used for the image. Default is 4.
    ap_rad : float, optional
        The apodization radius for the stamp in pixels. The default of 1.5 is likely
        fine for most ground based surveys.
    """
    def __init__(self, fwhm, kernel, pad_factor=4, ap_rad=1.5, fwhm_smooth=0):
        self.fwhm = fwhm
        self.pad_factor = pad_factor
        self.kernel = kernel
        self.ap_rad = ap_rad
        self.fwhm_smooth = fwhm_smooth
        if self.kernel == "ksigma":
            self.kind = "ksigma"
        elif self.kernel in ["gauss", "pgauss"]:
            self.kind = "pgauss"
        else:
            raise ValueError(
                "The kernel '%s' for PrePSFMom is not recognized!" % self.kernel
            )

    def go(self, obs, return_kernels=False, no_psf=False):
        """Measure the pre-PSF ksigma moments.

        Parameters
        ----------
        obs : ngmix.Observation
            The observation to measure.  The image data must be square.
        return_kernels : bool, optional
            If True, return the kernels used for the flux and moments.
            Defaults to False.
        no_psf : bool, optional
            If True, allow inputs without a PSF observation. Defaults to False
            so that any input observation without a PSF will raise an error.

        Returns
        -------
        result dictionary
        """
        psf_obs = _check_obs_and_get_psf_obs(obs, no_psf)
        return self._meas(obs, psf_obs, return_kernels)

    def _meas(self, obs, psf_obs, return_kernels):
        # pick the larger size
        if psf_obs is not None:
            if obs.image.shape[0] > psf_obs.image.shape[0]:
                target_dim = int(obs.image.shape[0] * self.pad_factor)
            else:
                target_dim = int(psf_obs.image.shape[0] * self.pad_factor)
        else:
            target_dim = int(obs.image.shape[0] * self.pad_factor)
        eff_pad_factor = target_dim / obs.image.shape[0]

        # pad image, psf and weight map, get FFTs, apply cen_phases
        kim, im_row, im_col = _zero_pad_and_compute_fft_cached(
            obs.image, obs.jacobian.row0, obs.jacobian.col0, target_dim,
            self.ap_rad,
        )
        fft_dim = kim.shape[0]

        if psf_obs is not None:
            kpsf_im, psf_im_row, psf_im_col = _zero_pad_and_compute_fft_cached(
                psf_obs.image,
                psf_obs.jacobian.row0, psf_obs.jacobian.col0,
                target_dim,
                0,  # we do not apodize PSF stamps since it should not be needed
            )
        else:
            # delta function in k-space
            kpsf_im = np.ones_like(kim, dtype=np.complex128)
            psf_im_row = 0.0
            psf_im_col = 0.0

        # the final, deconvolved image we want is
        #
        #  deconv_im = kim * im_cen_phase / (kpsf_im * psf_imcen_phase)
        #
        # For efficiency we combine the phase comps to reduce sin and cos calls
        # like this
        #
        #  deconv_im = kim / kpsf_im * (im_cen_phase / psf_im_cen_phase)
        #
        # The phases are complex exponentials
        #
        #  exp(ik*cen)
        #
        # So we can compute one phase as
        #
        #  im_cen_phase / psf_im_cen_phase = exp(ik * (im_cen - psf_cen))
        #
        # and then multiply it into the image.
        #
        # This operation and the deconvolutiomn will be done
        # later in _measure_moments_fft

        # now build the kernels
        if self.kernel == "ksigma":
            kernels = _ksigma_kernels(
<<<<<<< HEAD
                target_dim,
                self.fwhm,
                obs.jacobian.dvdrow, obs.jacobian.dvdcol,
                obs.jacobian.dudrow, obs.jacobian.dudcol,
                fwhm_smooth=self.fwhm_smooth,
            )
        elif self.kernel in ["gauss", "pgauss"]:
            kernels = _gauss_kernels(
                target_dim,
                self.fwhm,
                obs.jacobian.dvdrow, obs.jacobian.dvdcol,
                obs.jacobian.dudrow, obs.jacobian.dudcol,
                fwhm_smooth=self.fwhm_smooth,
=======
                int(target_dim),
                float(self.fwhm),
                float(obs.jacobian.dvdrow), float(obs.jacobian.dvdcol),
                float(obs.jacobian.dudrow), float(obs.jacobian.dudcol),
            )
        elif self.kernel in ["gauss", "pgauss"]:
            kernels = _gauss_kernels(
                int(target_dim),
                float(self.fwhm),
                float(obs.jacobian.dvdrow), float(obs.jacobian.dvdcol),
                float(obs.jacobian.dudrow), float(obs.jacobian.dudcol),
>>>>>>> 5007cdb2
            )
        else:
            raise ValueError(
                "The kernel '%s' for PrePSFMom is not recognized!" % self.kernel
            )

        # compute the total variance from weight map
        msk = obs.weight > 0
        tot_var = np.sum(1.0 / obs.weight[msk])

        # run the actual measurements and return
        mom, mom_cov = _measure_moments_fft(
            kim, kpsf_im, tot_var, eff_pad_factor, kernels,
            im_row - psf_im_row, im_col - psf_im_col,
        )
        res = make_mom_result(mom, mom_cov)
        if res['flags'] != 0:
            logger.debug("pre-psf moments failed: %s" % res['flagstr'])

        if return_kernels:
            # put the kernels back into their unpacked state
            full_kernels = {}
            for k in kernels:
                if k == "msk":
                    continue
                if k == "nrm":
                    full_kernels[k] = kernels[k]
                else:
                    full_kernels[k] = np.zeros((fft_dim, fft_dim), dtype=np.complex128)
                    full_kernels[k][kernels["msk"]] = kernels[k]
            res["kernels"] = full_kernels

        return res


class KSigmaMom(PrePSFMom):
    """Measure pre-PSF weighted real-space moments w/ the 'ksigma'
    Fourier-space kernels from Bernstein et al., arXiv:1508.05655.

    If the fwhm of the weight/kernel function is of similar size to the PSF or
    smaller, then the object properties returned by this fitter will be very noisy.

    Parameters
    ----------
    fwhm : float
        This parameter is the approximate real-space FWHM of the kernel. The units are
        whatever the Jacobian on the obs converts pixels units to. This is typically
        arcseconds.
    pad_factor : int, optional
        The factor by which to pad the FFTs used for the image. Default is 4.
    ap_rad : float, optional
        The apodization radius for the stamp in pixels. The default of 1.5 is likely
        fine for most ground based surveys.
    """
    def __init__(self, fwhm, pad_factor=4, ap_rad=1.5, fwhm_smooth=0):
        super().__init__(
            fwhm, 'ksigma', pad_factor=pad_factor, ap_rad=ap_rad,
            fwhm_smooth=fwhm_smooth,
        )


class PGaussMom(PrePSFMom):
    """Measure pre-PSF weighted real-space moments w/ a Gaussian kernel.

    This fitter differs from `GaussMom` in that it deconvolves the PSF first.

    If the fwhm of the weight/kernel function is of similar size to the PSF or
    smaller, then the object properties returned by this fitter will be very noisy.

    Parameters
    ----------
    fwhm : float
        This parameter is the real-space FWHM of the kernel. The units are
        whatever the Jacobian on the obs converts pixels units to. This is typically
        arcseconds.
    pad_factor : int, optional
        The factor by which to pad the FFTs used for the image. Default is 4.
    ap_rad : float, optional
        The apodization radius for the stamp in pixels. The default of 1.5 is likely
        fine for most ground based surveys.
    """
    def __init__(self, fwhm, pad_factor=4, ap_rad=1.5, fwhm_smooth=0):
        super().__init__(
            fwhm, 'pgauss', pad_factor=pad_factor, ap_rad=ap_rad,
            fwhm_smooth=fwhm_smooth,
        )


# keep this here for API consistency
PrePSFGaussMom = PGaussMom


def _measure_moments_fft(kim, kpsf_im, tot_var, eff_pad_factor, kernels, drow, dcol):
    # we only need to do things where the kernel is non-zero
    # this saves a bunch of CPU cycles
    msk = kernels["msk"]
    dim = kim.shape[0]

    # deconvolve PSF
    kim, kpsf_im, _ = _deconvolve_im_psf_inplace(
        kim[msk],
        kpsf_im[msk],
        # max amplitude is flux which is 0,0 in the standard FFT convention
        np.abs(kpsf_im[0, 0]),
    )

    # put in phase shift as described above
    # the sin and cos are expensive so we only compute them where we will
    # use the image which is in the msk
    if drow != 0 or dcol != 0:
        cen_phase = _compute_cen_phase_shift(drow, dcol, dim, msk=msk)
        kim *= cen_phase

    # build the flux, radial, plus and cross kernels / moments
    # the inverse FFT in our convention has a factor of 1/n per dimension
    # the sums below are inverse FFTs but only computing the values at the
    # real-space center of the object (0 in our coordinate system).
    # thus we code the factor of 1/n by hand
    df = 1/dim
    df2 = df * df
    df4 = df2 * df2

    # we only sum where the kernel is nonzero
    fkf = kernels["fkf"]
    fkr = kernels["fkr"]
    fkp = kernels["fkp"]
    fkc = kernels["fkc"]

    mf = np.sum((kim * fkf).real) * df2
    mr = np.sum((kim * fkr).real) * df2
    mp = np.sum((kim * fkp).real) * df2
    mc = np.sum((kim * fkc).real) * df2

    # build a covariance matrix of the moments
    # here we assume each Fourier mode is independent and sum the variances
    # the variance in each mode is simply the total variance over the input image
    # we need a factor of the padding to correct for something...
    m_cov = np.zeros((6, 6))
    # TODO
    # FIXME
    # set these for real
    m_cov[0, 0] = 1
    m_cov[1, 1] = 1
    tot_var *= eff_pad_factor**2
    tot_var_df4 = tot_var * df4
    kerns = [fkp / kpsf_im, fkc / kpsf_im, fkr / kpsf_im, fkf / kpsf_im]
    conj_kerns = [np.conj(k) for k in kerns]
    for i in range(2, 6):
        for j in range(i, 6):
            m_cov[i, j] = np.sum((kerns[i-2] * conj_kerns[j-2]).real) * tot_var_df4
            m_cov[j, i] = m_cov[i, j]

    mom = np.array([np.nan, np.nan, mp, mc, mr, mf])

    return mom, m_cov


@njit
def _ap_kern_kern(x, m, h):
    # cumulative triweight kernel
    y = (x - m) / h + 3
    if y < -3:
        return 0
    elif y > 3:
        return 1
    else:
        val = (
            -5 * y ** 7 / 69984
            + 7 * y ** 5 / 2592
            - 35 * y ** 3 / 864
            + 35 * y / 96
            + 1 / 2
        )
        return val


@njit
def _build_square_apodization_mask(ap_rad, ap_mask):
    ap_range = int(6*ap_rad + 0.5)

    ny, nx = ap_mask.shape
    for y in range(min(ap_range+1, ny)):
        for x in range(nx):
            ap_mask[y, x] *= _ap_kern_kern(y, ap_range, ap_rad)
            ap_mask[ny-1 - y, x] *= _ap_kern_kern(y, ap_range, ap_rad)

    for y in range(ny):
        for x in range(min(ap_range+1, nx)):
            ap_mask[y, x] *= _ap_kern_kern(x, ap_range, ap_rad)
            ap_mask[y, nx - 1 - x] *= _ap_kern_kern(x, ap_range, ap_rad)


def _zero_pad_image(im, target_dim):
    """zero pad an image, returning it and the offsets before and after
    the original image"""
    twice_pad_width = target_dim - im.shape[0]
    # if the extra number of pixels we need is odd, we add those on the
    # second half
    if twice_pad_width % 2 == 0:
        pad_width_before = twice_pad_width // 2
        pad_width_after = pad_width_before
    else:
        pad_width_before = twice_pad_width // 2
        pad_width_after = pad_width_before + 1

    im_padded = np.pad(
        im,
        (pad_width_before, pad_width_after),
        mode='constant',
        constant_values=0,
    )

    return im_padded, pad_width_before, pad_width_after


def _compute_cen_phase_shift(cen_row, cen_col, dim, msk=None):
    """computes exp(i*2*pi*k*cen) for shifting the phases of FFTS.

    If you feed the centroid of a profile, then this factor times the raw FFT
    of that profile will result in an FFT centered at the profile.
    """
    f = fft.fftfreq(dim) * (2.0 * np.pi)
    # this reshaping makes sure the arrays broadcast nicely into a grid
    fx = f.reshape(1, -1)
    fy = f.reshape(-1, 1)
    kcen = fy*cen_row + fx*cen_col
    if msk is not None:
        return np.cos(kcen[msk]) + 1j*np.sin(kcen[msk])
    else:
        return np.cos(kcen) + 1j*np.sin(kcen)


def _zero_pad_and_compute_fft_impl(im, cen_row, cen_col, target_dim, ap_rad):
    """zero pad and compute the FFT

    Returns the fft, cen_row in the padded image, and cen_col in the padded image.
    """
    if ap_rad > 0:
        ap_mask = np.ones_like(im)
        _build_square_apodization_mask(ap_rad, ap_mask)
        im = im * ap_mask

    pim, pad_width_before, _ = _zero_pad_image(im, target_dim)
    pad_cen_row = cen_row + pad_width_before
    pad_cen_col = cen_col + pad_width_before
    kpim = fft.fftn(pim)
    return kpim, pad_cen_row, pad_cen_col


# see https://stackoverflow.com/a/52332109 for how this works
@functools.lru_cache(maxsize=128)
def _zero_pad_and_compute_fft_cached_impl(
    im_tuple, cen_row, cen_col, target_dim, ap_rad
):
    return _zero_pad_and_compute_fft_impl(
        np.array(im_tuple), cen_row, cen_col, target_dim, ap_rad
    )


@functools.wraps(_zero_pad_and_compute_fft_impl)
def _zero_pad_and_compute_fft_cached(im, cen_row, cen_col, target_dim, ap_rad):
    return _zero_pad_and_compute_fft_cached_impl(
        tuple(tuple(ii) for ii in im),
        float(cen_row), float(cen_col), int(target_dim), float(ap_rad)
    )


_zero_pad_and_compute_fft_cached.cache_info \
    = _zero_pad_and_compute_fft_cached_impl.cache_info
_zero_pad_and_compute_fft_cached.cache_clear \
    = _zero_pad_and_compute_fft_cached_impl.cache_clear


def _deconvolve_im_psf_inplace(kim, kpsf_im, max_amp, min_psf_frac=1e-5):
    """deconvolve the PSF from an image in place.

    Returns the deconvolved image, the kpsf_im used,
    and a bool mask marking PSF modes that were truncated
    """
    min_amp = min_psf_frac * max_amp
    abs_kpsf_im = np.abs(kpsf_im)
    msk = abs_kpsf_im <= min_amp
    if np.any(msk):
        kpsf_im[msk] = kpsf_im[msk] / abs_kpsf_im[msk] * min_amp

    kim /= kpsf_im
    return kim, kpsf_im, msk


@functools.lru_cache(maxsize=128)
def _ksigma_kernels(
    dim,
    kernel_size,
    dvdrow, dvdcol, dudrow, dudcol,
    fwhm_smooth=0,
):
    """This function builds a ksigma kernel in Fourier-space.

    It returns a dict of all of the kernels needed to measure moments in
    real-space by summing the kernel against the FFT of an image.
    """
    # we first get the Fourier modes in the u,v plane
    f = fft.fftfreq(dim) * (2.0 * np.pi)
    fx = f.reshape(1, -1)
    fy = f.reshape(-1, 1)
    Atinv = np.linalg.inv([[dvdrow, dvdcol], [dudrow, dudcol]]).T
    fv = Atinv[0, 0] * fy + Atinv[0, 1] * fx
    fu = Atinv[1, 0] * fy + Atinv[1, 1] * fx

    # now draw the kernels
    # we are computing the Bernstein et al., arXiv:1508.05655. ksigma kernel which is
    # W(k) = (1 - (k*sigma/sqrt(2n))^2)^n for k < sqrt(2*n)/sigma
    # and zero otherwise. we follow them and set n = 4.
    n = 4
    sigma = fwhm_to_sigma(kernel_size)
    kmax2 = 2*n/sigma**2
    fu2 = fu**2
    fv2 = fv**2
    fmag2 = fu2 + fv2
    msk = fmag2 < kmax2

    # from here we work with non-zero portion only
    fmag2 = fmag2[msk]
    fu = fu[msk]
    fu2 = fu2[msk]
    fv = fv[msk]
    fv2 = fv2[msk]

    karg = 1.0 - fmag2/kmax2
    karg2 = karg*karg
    karg3 = karg2*karg
    karg4 = karg3*karg

    # we need to normalize the kernel to unity in real space at the object center
    # in our fourier conventions (angular frequency, non-unitary), the real-space
    # value at the pixel center is
    #
    # \frac{1}{(2\pi)^2} int_0^{\infty} 2\pi k W(k) dk
    #
    # where W(k) is the kernel profile and k = sqrt(kx^2 + ky^2) For the ksigma
    # kernel this expression is 2 * n / (sigma^2 * 10 * 2 * pi). We simplify this
    # to n / (sigma**2 * 10 * pi). Finally, we have to divide by this factor
    # to make the kernel have value 1.
    max_real_val = n / (sigma**2 * 10 * np.pi)

    # we also need a factor of the k-space area element so that when we
    # sum an image against this kernel, we get an integral
    detAtinv = np.abs(np.linalg.det(Atinv))

    # total factor is times the k-space area divided by the max_real_val
    # we multiply by this value
    knrm = detAtinv / max_real_val

    # now build the kernels
    # the flux kernel is easy since it is the kernel itself
    fkf = karg4 * knrm

    # when the kernel support extends beyong the FFT region, we raise an error
    nrm = np.sum(fkf)/dim/dim
    if not np.allclose(nrm, 1.0, atol=1e-5, rtol=0):
        raise FFTRangeError(
            "FFT size appears to be too small for ksigma kernel size %f: "
            "norm = %f (should be 1)!" % (kernel_size, nrm)
        )

    # add smoothing after norm check above for kernel size
    if fwhm_smooth > 0:
        sigma_smooth = fwhm_to_sigma(fwhm_smooth)
        chi2_2_smooth = sigma_smooth * sigma_smooth / 2 * fmag2
        exp_val_smooth = np.zeros_like(karg)
        msk_smooth = (chi2_2_smooth < FASTEXP_MAX_CHI2/2) & (chi2_2_smooth >= 0)
        exp_val_smooth[msk_smooth] = fexp_arr(-chi2_2_smooth[msk_smooth])
        fkf *= exp_val_smooth
        knrm *= exp_val_smooth

    # the moment kernels take a bit more work
    # product by u^2 in real space is -dk^2/dku^2 in Fourier space
    # same holds for v and cross deriv is -dk^2/dkudkv
    # in general
    #
    #   dWdkx = dWdk2 * dk2dx = 2kx * dWdk2
    #   dW^2dkx^2 = 2 dWdk2 + 4 kx^2 * dW^2dk2^2
    #
    # The other derivs are similar.
    # The math below has combined soem terms for efficiency, not that this
    # code is all that efficient anyways.
    two_knrm_dWdk2 = (-knrm * 8.0 / kmax2) * karg3
    four_knrm_dW2dk22 = (knrm * 48 / kmax2**2) * karg2

    # the linear combinations here measure the moments proportional to the size
    # and shears - see the Mf, Mr, M+, Mx moments in Bernstein et al., arXiv:1508.05655
    # fkr = fkxx + fkyy
    # fkp = fkxx - fkyy
    # fkc = 2 * fkxy
    fkr = -2 * two_knrm_dWdk2 - fmag2 * four_knrm_dW2dk22
    fkp = -(fu2 - fv2) * four_knrm_dW2dk22
    fkc = -2 * fu * fv * four_knrm_dW2dk22

    return dict(
        fkf=fkf,
        fkr=fkr,
        fkp=fkp,
        fkc=fkc,
        msk=msk,
        nrm=nrm,
    )


@functools.lru_cache(maxsize=128)
def _gauss_kernels(
    dim,
    kernel_size,
    dvdrow, dvdcol, dudrow, dudcol,
    fwhm_smooth=0,
):
    """This function builds a Gaussian kernel in Fourier-space.

    It returns a dict of all of the kernels needed to measure moments in
    real-space by summing the kernel against the FFT of an image.
    """
    # we first get the Fourier modes in the u,v plane
    f = fft.fftfreq(dim) * (2.0 * np.pi)
    fx = f.reshape(1, -1)
    fy = f.reshape(-1, 1)
    Atinv = np.linalg.inv([[dvdrow, dvdcol], [dudrow, dudcol]]).T
    fv = Atinv[0, 0] * fy + Atinv[0, 1] * fx
    fu = Atinv[1, 0] * fy + Atinv[1, 1] * fx

    # now draw the kernels
    sigma = fwhm_to_sigma(kernel_size)
    sigma2 = sigma * sigma
    fu2 = fu**2
    fv2 = fv**2
    fmag2 = fu2 + fv2
    exp_fac = sigma2 / 2
    chi2_2 = exp_fac * fmag2
    msk = (chi2_2 < FASTEXP_MAX_CHI2/2) & (chi2_2 >= 0)

    # from here we work with non-zero portion only
    fmag2 = fmag2[msk]
    fu = fu[msk]
    fu2 = fu2[msk]
    fv = fv[msk]
    fv2 = fv2[msk]
    chi2_2 = chi2_2[msk]
    exp_val = fexp_arr(-chi2_2)

    # we need to normalize the kernel to unity in real space at the object center
    # we also need a factor of the k-space area element so that when we
    # sum an image against this kernel, we get an integral
    detAtinv = np.abs(np.linalg.det(Atinv))

    # the total factor is the k-space element times the right normalization in
    # fourier space for a unit peak kernel in real space
    # we multiply by this value
    knrm = detAtinv * np.pi * 2 * sigma2

    # now build the kernels
    # the flux kernel is easy since it is the kernel itself
    fkf = exp_val * knrm

    # when the kernel support extends beyong the FFT region, we raise an error
    nrm = np.sum(fkf)/dim/dim
    if not np.allclose(nrm, 1.0, atol=1e-5, rtol=0):
        raise FFTRangeError(
            "FFT size appears to be too small for gauss kernel size %f: "
            "norm = %f (should be 1)!" % (kernel_size, nrm)
        )

    # add smoothing after norm check above for kernel size
    if fwhm_smooth > 0:
        sigma_smooth = fwhm_to_sigma(fwhm_smooth)
        chi2_2_smooth = sigma_smooth * sigma_smooth / 2 * fmag2
        exp_val_smooth = np.zeros_like(exp_val)
        msk_smooth = (chi2_2_smooth < FASTEXP_MAX_CHI2/2) & (chi2_2_smooth >= 0)
        exp_val_smooth[msk_smooth] = fexp_arr(-chi2_2_smooth[msk_smooth])
        fkf *= exp_val_smooth
        knrm *= exp_val_smooth

    # the moment kernels take a bit more work
    # product by u^2 in real space is -dk^2/dku^2 in Fourier space
    # same holds for v and cross deriv is -dk^2/dkudkv
    # in general
    #
    #   dWdkx = dWdk2 * dk2dx = 2kx * dWdk2
    #   dW^2dkx^2 = 2 dWdk2 + 4 kx^2 * dW^2dk2^2
    #
    # The other derivs are similar.
    # I've combined a lot of the math below.

    # the linear combinations here measure the moments proportional to the size
    # and shears - see the Mf, Mr, M+, Mx moments in Bernstein et al., arXiv:1508.05655
    # fkr = fkxx + fkyy
    # fkp = fkxx - fkyy
    # fkc = 2 * fkxy
    fkfac = 2 * exp_fac
    fkfac2 = 4 * exp_fac**2
    fkr = (2 * fkfac - fkfac2 * fmag2) * fkf
    fkp = fkfac2 * (fv2 - fu2) * fkf
    fkc = -2 * fkfac2 * fu * fv * fkf

    return dict(
        fkf=fkf,
        fkr=fkr,
        fkp=fkp,
        fkc=fkc,
        msk=msk,
        nrm=nrm,
    )


def _check_obs_and_get_psf_obs(obs, no_psf):
    if not isinstance(obs, Observation):
        raise ValueError("input obs must be an Observation")

    shape = obs.image.shape
    if shape[0] != shape[1]:
        raise ValueError(f'pre-psf moments require a square image, got {shape}')

    if not obs.has_psf() and not no_psf:
        raise RuntimeError("The PSF must be set to measure a pre-PSF moment!")

    if not no_psf:
        psf_obs = obs.get_psf()

        if psf_obs.jacobian.get_galsim_wcs() != obs.jacobian.get_galsim_wcs():
            raise RuntimeError(
                "The PSF and observation must have the same WCS "
                "Jacobian for measuring pre-PSF moments."
            )
    else:
        psf_obs = None

    return psf_obs<|MERGE_RESOLUTION|>--- conflicted
+++ resolved
@@ -130,25 +130,11 @@
         # now build the kernels
         if self.kernel == "ksigma":
             kernels = _ksigma_kernels(
-<<<<<<< HEAD
-                target_dim,
-                self.fwhm,
-                obs.jacobian.dvdrow, obs.jacobian.dvdcol,
-                obs.jacobian.dudrow, obs.jacobian.dudcol,
-                fwhm_smooth=self.fwhm_smooth,
-            )
-        elif self.kernel in ["gauss", "pgauss"]:
-            kernels = _gauss_kernels(
-                target_dim,
-                self.fwhm,
-                obs.jacobian.dvdrow, obs.jacobian.dvdcol,
-                obs.jacobian.dudrow, obs.jacobian.dudcol,
-                fwhm_smooth=self.fwhm_smooth,
-=======
                 int(target_dim),
                 float(self.fwhm),
                 float(obs.jacobian.dvdrow), float(obs.jacobian.dvdcol),
                 float(obs.jacobian.dudrow), float(obs.jacobian.dudcol),
+                float(self.fwhm_smooth),
             )
         elif self.kernel in ["gauss", "pgauss"]:
             kernels = _gauss_kernels(
@@ -156,7 +142,7 @@
                 float(self.fwhm),
                 float(obs.jacobian.dvdrow), float(obs.jacobian.dvdcol),
                 float(obs.jacobian.dudrow), float(obs.jacobian.dudcol),
->>>>>>> 5007cdb2
+                float(self.fwhm_smooth),
             )
         else:
             raise ValueError(
@@ -451,7 +437,7 @@
     dim,
     kernel_size,
     dvdrow, dvdcol, dudrow, dudcol,
-    fwhm_smooth=0,
+    fwhm_smooth,
 ):
     """This function builds a ksigma kernel in Fourier-space.
 
@@ -570,7 +556,7 @@
     dim,
     kernel_size,
     dvdrow, dvdcol, dudrow, dudcol,
-    fwhm_smooth=0,
+    fwhm_smooth,
 ):
     """This function builds a Gaussian kernel in Fourier-space.
 
