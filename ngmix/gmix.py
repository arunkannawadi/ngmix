from __future__ import print_function

try:
    xrange = xrange
    # We have Python 2
except:
    xrange = range
    # We have Python 3

import copy
import numpy
from numpy import array, zeros, exp, log10, log, dot, sqrt, diag
from . import fastmath
from .jacobian import Jacobian
from .shape import g1g2_to_e1e2, e1e2_to_g1g2

from .gexceptions import GMixRangeError, GMixFatalError

from . import _gmix

def make_gmix_model(pars, model):
    """
    get a gaussian mixture model for the given model
    """
    model_num=get_model_num(model)
    if model==GMIX_COELLIP:
        return GMixCoellip(pars)
    elif model==GMIX_SERSIC:
        return GMixSersic(pars)
    elif model==GMIX_FULL:
        return GMix(pars=pars)
    else:
        return GMixModel(pars, model)

class GMix(object):
    """
    A general two-dimensional gaussian mixture.

    parameters
    ----------
    Send either ngauss= or pars=

    ngauss: number, optional
        number of gaussians.  data will be zeroed
    pars: array-like, optional
        6*ngauss elements to fill the gaussian mixture.

    methods
    -------
    copy(self):
        make a new copy of this GMix
    convolve(psf):
        Get a new GMix that is the convolution of the GMix with the input psf
    get_T():
        get T=sum(p*T_i)/sum(p)
    get_sigma():
        get sigma=sqrt(T/2)
    get_psum():
        get sum(p)
    set_psum(psum):
        set new overall sum(p)
    get_cen():
        get cen=sum(p*cen_i)/sum(p)
    set_cen(row,col):
        set the overall center to the input.
    """
    def __init__(self, ngauss=None, pars=None):

        self._model      = GMIX_FULL
        self._model_name = 'full'

        if ngauss is None and pars is None:
            raise GMixFatalError("send ngauss= or pars=")

        if pars is not None:
            npars = len(pars)
            if (npars % 6) != 0:
                raise GMixFatalError("len(pars) must be mutiple of 6 "
                                     "got %s" % npars)
            self._ngauss=npars/6
            self.reset()
            self.fill(pars)
        else:
            self._ngauss=ngauss
            self.reset()
        
        self._set_f8_type()

    def _set_f8_type(self):
        tmp=numpy.zeros(1)
        self._f8_type=tmp.dtype.descr[0][1]

    def get_data(self):
        """
        Get the underlying array
        """
        return self._data

    def get_full_pars(self):
        """
        Get a full parameter description.
           [p1,row1,col1,irr1,irc1,icc1,
            p2,row2,col2,irr2,irc2,icc2,
            ...
           ]

        """

        gm=self._get_gmix_data()

        n=self._ngauss
        pars=numpy.zeros(n*6)
        beg=0
        for i in xrange(n):
            pars[beg+0] = gm['p'][i]
            pars[beg+1] = gm['row'][i]
            pars[beg+2] = gm['col'][i]
            pars[beg+3] = gm['irr'][i]
            pars[beg+4] = gm['irc'][i]
            pars[beg+5] = gm['icc'][i]
            
            beg += 6
        return pars

    def get_cen(self):
        """
        get the center position (row,col)
        """

        gm=self._get_gmix_data()
        psum=gm['p'].sum()
        rowsum=(gm['row']*gm['p']).sum()
        colsum=(gm['col']*gm['p']).sum()

        row=rowsum/psum
        col=colsum/psum

        return row,col
    
    def set_cen(self, row, col):
        """
        Move the mixture to a new center
        """
        gm=self._get_gmix_data()

        row0,col0 = self.get_cen()
        row_shift = row - row0
        col_shift = col - col0

        gm['row'] += row_shift
        gm['col'] += col_shift

    def get_T(self):
        """
        get weighted average T sum(p*T)/sum(p)
        """

        gm=self._get_gmix_data()

        row,col=self.get_cen()

        rowdiff=gm['row']-row
        coldiff=gm['col']-col

        p=gm['p']
        ipsum=1.0/p.sum()

        irr= ((gm['irr'] + rowdiff**2)      * p).sum()*ipsum
        icc= ((gm['icc'] + coldiff**2)      * p).sum()*ipsum

        T = irr + icc

        return T


    def get_sigma(self):
        """
        get sigma=sqrt(T/2)
        """
        T=self.get_T()
        return sqrt(T/2.)

    def get_e1e2T(self):
        """
        Get e1,e2 and T for the total gaussian mixture.
        """

        gm=self._get_gmix_data()

        row,col=self.get_cen()

        rowdiff=gm['row']-row
        coldiff=gm['col']-col

        p=gm['p']
        ipsum=1.0/p.sum()

        irr= ((gm['irr'] + rowdiff**2)      * p).sum()*ipsum
        irc= ((gm['irc'] + rowdiff*coldiff) * p).sum()*ipsum
        icc= ((gm['icc'] + coldiff**2)      * p).sum()*ipsum

        T = irr + icc

        e1=(icc-irr)/T
        e2=2.0*irc/T
        return e1,e2,T

    def get_g1g2T(self):
        """
        Get g1,g2 and T for the total gaussian mixture.
        """
        e1,e2,T=self.get_e1e2T()
        g1,g2=e1e2_to_g1g2(e1,e2)
        return g1,g2,T

    def get_e1e2sigma(self):
        """
        Get e1,e2 and sigma for the total gmix.

        Warning: only really works if the centers are the same
        """

        e1,e2,T=self.get_e1e2T()
        sigma=sqrt(T/2)
        return e1,e2,sigma

    def get_g1g2sigma(self):
        """
        Get g1,g2 and sigma for the total gmix.

        Warning: only really works if the centers are the same
        """
        e1,e2,T=self.get_e1e2T()
        g1,g2=e1e2_to_g1g2(e1,e2)

        sigma=sqrt(T/2)
        return g1,g2,sigma

    def get_flux(self):
        """
        get sum(p)
        """
        gm=self._get_gmix_data()
        return gm['p'].sum()
    # alias
    get_psum=get_flux

    def set_flux(self, psum):
        """
        set a new value for sum(p)
        """
        gm=self._get_gmix_data()

        psum0 = gm['p'].sum()
        rat = psum/psum0
        gm['p'] *= rat

        # we will need to reset the pnorm values
        gm['norm_set']=0

    # alias
    set_psum=set_flux


    def set_norms(self):
        """
        Needed to actually evaluate the gaussian.  This is done internally
        by the c code so if all goes well you don't need to call this
        """
        gm=self._get_gmix_data()
        _gmix.set_norms(gm)

    def fill(self, pars):
        """
        fill the gaussian mixture from a 'full' parameter array.

        The length must match the internal size

        parameters
        ----------
        pars: array-like
            [p1,row1,col1,irr1,irc1,icc1,
             p2,row2,col2,irr2,irc2,icc2,
             ...]

             Should have length 6*ngauss
        """

        gm=self._get_gmix_data()
        pars=array(pars, dtype='f8', copy=False) 
        _gmix.gmix_fill(gm, pars, self._model)

    def copy(self):
        """
        Get a new GMix with the same parameters
        """
        gmix = GMix(self._ngauss)
        gmix._data[:] = self._data[:]
        return gmix

    def convolve(self, psf):
        """
        Get a new GMix that is the convolution of the GMix with the input psf

        parameters
        ----------
        psf: GMix object
        """
        if not isinstance(psf, GMix):
            raise TypeError("Can only convolve with another GMix "
                            " got type %s" % type(psf))

        ng=len(self)*len(psf)
        output = GMix(ngauss=ng)

        gm=self._get_gmix_data()
        _gmix.convolve_fill(output._data, gm, psf._data)
        return output

    def make_image(self, dims, nsub=1, npoints=None, jacobian=None):
        """
        Render the mixture into a new image

        parameters
        ----------
        dims: 2-element sequence
            dimensions [nrows, ncols]
        nsub: integer, optional
            Defines a grid for sub-pixel integration 
        """

        image=numpy.zeros(dims, dtype='f8')
        self._fill_image(image, nsub=nsub, npoints=npoints, jacobian=jacobian)
        return image

    def make_round(self):
        """
        make a round version of the mixture

        The transformation is performed as if a shear were applied,
        so 

            Tround = T * (1-g^2) / (1+g^2)

        The center of all gaussians is set to the common mean

        returns
        -------
        New round gmix
        """
        from . import shape

        gm = self.copy()

        g1,g2,T=gm.get_g1g2T()

        factor = shape.get_round_factor(g1,g2)

        gdata=gm._get_gmix_data()

        ngauss=len(gm)
        for i in xrange(ngauss):
            Ti = gdata['irr'][i] + gdata['icc'][i]
            gdata['irc'][i] = 0.0
            gdata['irr'][i] = 0.5*Ti*factor
            gdata['icc'][i] = 0.5*Ti*factor

        row,col=gm.get_cen()
        gm.set_cen(row, col)

        return gm


    def _fill_image(self, image, npoints=None, nsub=1, jacobian=None):
        """
        Internal routine.  Render the mixture into a new image.  No error
        checking on the image!

        parameters
        ----------
        image: 2-d double array
            image to render into
        nsub: integer, optional
            Defines a grid for sub-pixel integration 
        """

        gm=self._get_gmix_data()
        if jacobian is not None:
            if npoints is not None:
                _gmix.render_jacob_gauleg(gm,
                                          image,
                                          npoints,
                                          jacobian._data)
            else:
                _gmix.render_jacob(gm,
                                   image,
                                   nsub,
                                   jacobian._data)
        else:
            if npoints is not None:
                _gmix.render_gauleg(gm, image, npoints)
            else:
                _gmix.render(gm, image, nsub)


    def fill_fdiff(self, obs, fdiff, start=0, nsub=1, npoints=None):
        """
        Fill fdiff=(model-data)/err given the input Observation

        parameters
        ----------
        obs: Observation
            The Observation to compare with. See ngmix.observation.Observation
            The Observation must have a weight map set
        fdiff: 1-d array
            The fdiff to fill
        start: int, optional
            Where to start in the array, default 0
        """

        nuse=fdiff.size-start

        image=obs.image
        if nuse < image.size:
            raise ValueError("fdiff from start must have "
                             "len >= %d, got %d" % (image.size,nuse))
        assert nsub >= 1,"nsub must be >= 1"

        gm=self._get_gmix_data()
        if npoints is not None:
            s2n_numer,s2n_denom,npix=_gmix.fill_fdiff_gauleg(gm,
                                                             image,
                                                             obs.weight,
                                                             obs.jacobian._data,
                                                             fdiff,
                                                             start,
                                                             npoints)
        elif nsub > 1:
            s2n_numer,s2n_denom,npix=_gmix.fill_fdiff_sub(gm,
                                                          image,
                                                          obs.weight,
                                                          obs.jacobian._data,
                                                          fdiff,
                                                          start,
                                                          nsub)
        else:
            s2n_numer,s2n_denom,npix=_gmix.fill_fdiff(gm,
                                                      image,
                                                      obs.weight,
                                                      obs.jacobian._data,
                                                      fdiff,
                                                      start)

        return {'s2n_numer':s2n_numer,
                's2n_denom':s2n_denom,
                'npix':npix}


    def get_model_s2n_sum(self, obs):
        """
        Get the s/n sum for the model, using only the weight
        map

            s2n_sum = sum(model_i^2 * ivar_i)

        The s/n would be sqrt(s2n_sum).  This sum can be
        added up over multiple images

        parameters
        ----------
        obs: Observation
            The Observation to compare with. See ngmix.observation.Observation
            The Observation must have a weight map set
        """

        gm=self._get_gmix_data()
        
        s2n_sum =_gmix.get_model_s2n_sum(gm,
                                         obs.weight,
                                         obs.jacobian._data)
        return s2n_sum

    def get_model_s2n(self, obs):
        """
        Get the s/n for the model, using only the weight
        map

            s2n_sum = sum(model_i^2 * ivar_i)
            s2n = sqrt(s2n_sum)

        parameters
        ----------
        obs: Observation
            The Observation to compare with. See ngmix.observation.Observation
            The Observation must have a weight map set
        """
        
        s2n_sum = self.get_model_s2n_sum(obs)
        s2n = sqrt(s2n_sum)
        return s2n


    def get_model_s2n_Tvar_sums(self, obs, altweight=None):
        """

        Get the s/n sum and weighted var(T) related sums for the model, using
        only the weight map

            s2n_sum = sum(model_i^2 * ivar_i)
            r2sum = sum(model_i^2 * ivar_i * r^2 )
            r4sum = sum(model_i^2 * ivar_i * r^4 )

        parameters
        ----------
        obs: Observation
            The Observation to compare with. See ngmix.observation.Observation
            The Observation must have a weight map set
        """

        gm=self._get_gmix_data()

        if altweight is not None:
            if isinstance(altweight, GMix):
                print("using altweight")
                wdata=altweight._get_gmix_data()
                res =_gmix.get_model_s2n_Tvar_sums_altweight(gm,
                                                             wdata,
                                                             obs.weight,
                                                             obs.jacobian._data)
            else:
                raise ValueError("altweight must be a GMix")

        else:
        
            res =_gmix.get_model_s2n_Tvar_sums(gm,
                                               obs.weight,
                                               obs.jacobian._data)

        return res

    def get_model_s2n_Tvar(self, obs, altweight=None):
        """

        Get the s/n for the model, and weighted error on T using only the
        weight map

        parameters
        ----------
        obs: Observation
            The Observation to compare with. See ngmix.observation.Observation
            The Observation must have a weight map set

        returns
        -------
        s2n, r2_mean, Tvar

        """
        
        s2n_sum, r2sum, r4sum = \
            self.get_model_s2n_Tvar_sums(obs, altweight=altweight)
        s2n = sqrt(s2n_sum)

        # weighted means
        r2_mean = r2sum/s2n_sum
        r4_mean = r4sum/s2n_sum

        # assume gaussian: T = 2<r^2>
        # var(T) = T^4 / nu^2 ( <r^4> )

        T = 2*r2_mean
        Tvar = T**4/( s2n**2 * r4_mean)

        #T=self.get_T()
        #Tvar = T**4 / ( s2n**2 * ( T**2 - 2*T*r2_mean + r4_mean ) )

        return s2n, r2_mean, r4_mean, Tvar


    def get_weighted_mom_sums(self,
                              obs,
                              find_cen=True,
                              maxiter=100,
                              centol=1.0e-4,
                              max_shift=5.0,
                              **kw):
        """
        Get the raw weighted moment sums of the image, using the input
        gaussian mixture as the weight function.  The moments are *not*
        normalized

        Just iterating for the centroid, with the first location taken as the
        jacobian center, so you should have a good guess

        parameters
        ----------
        obs: Observation
            The Observation to compare with. See ngmix.observation.Observation
            The Observation must have a weight map set

            These are moments, so there cannot be masked portions of the image,
            and the weight map of the observation is ignored.
        maxiter: int, optional
            Maximum number of iterations to find the center
        centol: float, optional
            Tolerance to find the center in either direction
        max_shift: float, optional
            Max allowed shift in centroid

        returns
        --------

        In the following, W is the weight function, I is the image

           Returns the folling in the 'pars' field, in this order
               usum = sum(W*I*u)
               vsum = sum(W*I*v)
               M1sum = sum(W * I * {u^2 - v^2} )
               M2sum = sum(W * I * 2*u*v)
               Tsum  = sum(W * I * {u^2 + v^2} )
               Isum  = sum(W*I)

        where u,v are relative to the jacobian center.  also returned are the
        inferred cen and some metadata, such as flags if the center was
        found iteratively

        Also returned are sums used to calculate variances in these quantities, but
        note the covariance can be significant

               VIsum  = sum(W^2)
               VTsum  = sum(W^2 * {u^2 + v^2}^2 )
               VM1sum = sum(W^2 * {u^2 - v^2}^2 )
               VM2sum = sum(W^2 * {2*u*v}^2 )

        These should be multiplied by the noise^2 to turn them into proper variances

        """

        if find_cen:
            find_cen=1
        else:
            find_cen=0

        gm=self._get_gmix_data()
        cen=zeros(2)
        pars=zeros(6)
        pvar=zeros(6)
        wsum,niter,flags=_gmix.get_weighted_mom_sums(obs.image,
                                                     gm,
                                                     obs.jacobian._data,
                                                     find_cen,
                                                     maxiter,
                                                     centol,
                                                     max_shift,
                                                     cen,pars,pvar)
        flagstr=_moms_flagmap[flags]
        return {'cen':cen,
                'pars':pars,
                'pars_var':pvar,
                'wsum':wsum,
                'maxiter':maxiter,
                'centol':centol,
                'niter':niter,
                'flags':flags,
                'flagstr':flagstr}
                

    def get_loglike(self, obs, nsub=1, npoints=None, more=False):
        """
        Calculate the log likelihood given the input Observation


        parameters
        ----------
        obs: Observation
            The Observation to compare with. See ngmix.observation.Observation
            The Observation must have a weight map set
        nsub: int, optional
            Integrate the model over each pixel using a nsubxnsub grid
        more:
            if True, return a dict with more informatioin
        """

        gm=self._get_gmix_data()
        if npoints is not None:
            loglike,s2n_numer,s2n_denom,npix=_gmix.get_loglike_gauleg(gm,
                                                                      obs.image,
                                                                      obs.weight,
                                                                      obs.jacobian._data,
                                                                      npoints)

        elif nsub > 1:
            #print("doing nsub")
            loglike,s2n_numer,s2n_denom,npix=_gmix.get_loglike_sub(gm,
                                                                   obs.image,
                                                                   obs.weight,
                                                                   obs.jacobian._data,
                                                                   nsub)

        else:
            if obs.has_aperture():
                aperture=obs.get_aperture()
                #print("using aper:",aperture)
                loglike,s2n_numer,s2n_denom,npix=_gmix.get_loglike_aper(gm,
                                                                        obs.image,
                                                                        obs.weight,
                                                                        obs.jacobian._data,
                                                                        aperture)


            else:
                loglike,s2n_numer,s2n_denom,npix=_gmix.get_loglike(gm,
                                                                   obs.image,
                                                                   obs.weight,
                                                                   obs.jacobian._data)

        if more:
            return {'loglike':loglike,
                    's2n_numer':s2n_numer,
                    's2n_denom':s2n_denom,
                    'npix':npix}
        else:
            return loglike

    def get_loglike_robust(self, obs, nu, nsub=1, more=False):
        """
        Calculate the log likelihood given the input Observation
        using robust likelihood

        parameters
        ----------
        obs: Observation
            The Observation to compare with. See ngmix.observation.Observation
            The Observation must have a weight map set
        nu: parameter for robust likelihood - nu > 2, nu -> \infty is a Gaussian (or chi^2)
        """
        #print("using robust")
        assert nsub==1,"nsub must be 1 for robust"

        gm=self._get_gmix_data()
        loglike,s2n_numer,s2n_denom,npix=_gmix.get_loglike_robust(gm,
                                                                  obs.image,
                                                                  obs.weight,
                                                                  obs.jacobian._data,
                                                                  nu)

        if more:
            return {'loglike':loglike,
                    's2n_numer':s2n_numer,
                    's2n_denom':s2n_denom,
                    'npix':npix}
        else:
            return loglike

    def get_loglike_margsky(self, obs, model_image, nsub=1, more=False):
        """
        Calculate the log likelihood given the input Observation, subtracting
        the mean of the image and model.  The model is first rendered into the
        input image so that rendering does not happen twice


        parameters
        ----------
        obs: Observation
            The Observation to compare with. See ngmix.observation.Observation
            The Observation must have a weight map set
            The Observation must have image_mean set
        model_image: 2-d double array
            image to render model into
        nsub: integer, optional
            Defines a grid for sub-pixel integration 
        """

        #print("using margsky")
        image=obs.image

        dt=model_image.dtype.descr[0][1]

        mess="image must be '%s', got '%s'"
        assert dt == self._f8_type,mess % (self._f8_type,dt)

        assert len(model_image.shape)==2,"image must be 2-d"
        assert model_image.shape==image.shape,"image and model must be same shape"

        model_image[:,:]=0
        self._fill_image(model_image, nsub=nsub, jacobian=obs.jacobian)

        model_mean=_gmix.get_image_mean(model_image, obs.weight)

        loglike,s2n_numer,s2n_denom,npix=\
                _gmix.get_loglike_images_margsky(image,
                                                 obs.image_mean,
                                                 obs.weight,
                                                 model_image,
                                                 model_mean)

        if more:
            return {'loglike':loglike,
                    's2n_numer':s2n_numer,
                    's2n_denom':s2n_denom,
                    'npix':npix}
        else:
            return loglike

    def _get_gmix_data(self):
        """
        same as get_data for normal models, but not all
        """
        return self._data

    def reset(self):
        """
        Replace the data array with a zeroed one.
        """
        self._data = zeros(self._ngauss, dtype=_gauss2d_dtype)

    def __len__(self):
        return self._ngauss

    def __repr__(self):
        rep=[]
        #fmt="p: %-10.5g row: %-10.5g col: %-10.5g irr: %-10.5g irc: %-10.5g icc: %-10.5g"
        fmt="p: %.4g row: %.4g col: %.4g irr: %.4g irc: %.4g icc: %.4g"
        for i in xrange(self._ngauss):
            t=self._data[i]
            s=fmt % (t['p'],t['row'],t['col'],t['irr'],t['irc'],t['icc'])
            rep.append(s)

        rep='\n'.join(rep)
        return rep

class GMixList(list):
    """
    Hold a list of GMix objects

    This class provides a bit of type safety and ease of type checking
    """
    def append(self, gmix):
        """
        Add a new mixture

        over-riding this for type safety
        """
        assert isinstance(gmix,GMix),"gmix should be of type GMix"
        super(GMixList,self).append(gmix)

    def __setitem__(self, index, gmix):
        """
        over-riding this for type safety
        """
        assert isinstance(gmix,GMix),"gmix should be of type GMix"
        super(GMixList,self).__setitem__(index, gmix)

class MultiBandGMixList(list):
    """
    Hold a list of lists of GMixList objects, each representing a filter
    band

    This class provides a bit of type safety and ease of type checking
    """

    def append(self, gmix_list):
        """
        add a new GMixList

        over-riding this for type safety
        """
        assert isinstance(gmix_list,GMixList),"gmix_list should be of type GMixList"
        super(MultiBandGMixList,self).append(gmix_list)

    def __setitem__(self, index, gmix_list):
        """
        over-riding this for type safety
        """
        assert isinstance(gmix_list,GMixList),"gmix_list should be of type GMixList"
        super(MultiBandGMixList,self).__setitem__(index, gmix_list)



class GMixModel(GMix):
    """
    A two-dimensional gaussian mixture created from a set of model parameters

    Inherits from the more general GMix class, and all its methods.

    parameters
    ----------
    pars: array-like
        Parameter array. The number of elements will depend
        on the model type.
    model: string or gmix type
        e.g. 'exp' or GMIX_EXP
    """
    def __init__(self, pars, model):

        self._set_f8_type()
        self._model      = _gmix_model_dict[model]
        self._model_name = _gmix_string_dict[self._model]

        self._ngauss = _gmix_ngauss_dict[self._model]
        self._npars  = _gmix_npars_dict[self._model]

        self.reset()
        self.fill(pars)

    def copy(self):
        """
        Get a new GMix with the same parameters
        """
        gmix = GMixModel(self._pars, self._model_name)
        return gmix

    def set_cen(self, row, col):
        """
        Move the mixture to a new center

        set pars as well
        """
        gm=self._get_gmix_data()

        pars=self._pars
        row0,col0=self.get_cen()

        row_shift = row - row0
        col_shift = col - col0

        gm['row'] += row_shift
        gm['col'] += col_shift

        pars[0] = row
        pars[1] = col

    def fill(self, pars):
        """
        Fill in the gaussian mixture with new parameters

        parameters
        ----------
        pars: ndarray or sequence
            The parameters
        """


        pars = array(pars, dtype='f8', copy=True) 

        if pars.size != self._npars:
            err="model '%s' requires %s pars, got %s"
            err =err % (self._model_name,self._npars, pars.size)
            raise GMixFatalError(err)

        self._pars = pars

        gm=self._get_gmix_data()
        _gmix.gmix_fill(gm, pars, self._model)


class GMixCM(GMix):
    """
    Composite Model exp and dev using just fracdev

    Inherits from the more general GMix class, and all its methods.

    parameters
    ----------
    pars: array-like
        Parameter array. The number of elements will depend
        on the model type.
    model: string or gmix type
        e.g. 'exp' or GMIX_EXP
    """
    def __init__(self, fracdev, TdByTe, pars):

        self._fracdev = fracdev
        self._TdByTe = TdByTe
        self._Tfactor = _gmix.get_cm_Tfactor(fracdev, TdByTe)

        self._model      = _gmix_model_dict['fracdev']
        self._model_name = _gmix_string_dict[self._model]

        self._ngauss = _gmix_ngauss_dict[self._model]
        self._npars  = _gmix_npars_dict[self._model]

        self.reset()

        self.fill(pars)


    def copy(self):
        """
        Get a new GMix with the same parameters
        """
        #gmix = GMixCM(self._exp_pars, self._dev_pars, self._fracdev)
        gmix = GMixCM(self._fracdev,
                      self._TdByTe,
                      self._pars)
        return gmix

    def reset(self):
        """
        Replace the data array with a zeroed one.
        """
        self._data = zeros(self._ngauss, dtype=_cm_dtype)
        self._data['fracdev'][0] = self._fracdev
        self._data['TdByTe'][0] = self._TdByTe
        self._data['Tfactor'][0] = self._Tfactor


    def fill(self, pars):
        """
        Fill in the gaussian mixture with new parameters

        parameters
        ----------
        pars: ndarray or sequence
            The parameters
        """

        pars = array(pars, dtype='f8', copy=True) 

        if pars.size != 6:
            raise GMixFatalError("must have 6 pars")

        self._pars = pars

        data=self.get_data()
        _gmix.gmix_fill_cm(data, pars)

    def _get_gmix_data(self):
        """
        same as get_data for normal models, but not all
        """
        return self._data['gmix'][0]


    def __repr__(self):
        rep=[]
        #fmt="p: %-10.5g row: %-10.5g col: %-10.5g irr: %-10.5g irc: %-10.5g icc: %-10.5g"
        fmt="p: %.4g row: %.4g col: %.4g irr: %.4g irc: %.4g icc: %.4g"

        gm=self._get_gmix_data()
        for i in xrange(self._ngauss):
            t=gm[i]
            s=fmt % (t['p'],t['row'],t['col'],t['irr'],t['irc'],t['icc'])
            rep.append(s)

        rep='\n'.join(rep)
        return rep



def get_coellip_npars(ngauss):
    return 4 + 2*ngauss

def get_coellip_ngauss(npars):
    return (npars-4)/2

class GMixCoellip(GMixModel):
    """
    A two-dimensional gaussian mixture, each co-centeric and co-elliptical

    Inherits from the more general GMix class, and all its methods.

    parameters
    ----------
    pars: array-like
        Parameter array. The number of elements will depend
        on the model type.
    """


    def __init__(self, pars):

        self._model      = GMIX_COELLIP
        self._model_name = 'coellip'
        pars = array(pars, dtype='f8', copy=True) 

        npars=pars.size

        ncheck=npars-4
        if ( ncheck % 2 ) != 0:
            raise ValueError("coellip must have len(pars)==4+2*ngauss, got %s" % npars)

        self._pars=pars
        self._ngauss = ncheck/2
        self._npars = npars

        self.reset()
        gm=self._get_gmix_data()
        _gmix.gmix_fill(gm, pars, self._model)

    def fill(self, pars):
        """
        Fill in the gaussian mixture with new parameters
        """

        pars = array(pars, dtype='f8', copy=True) 

        if pars.size != self._npars:
            raise ValueError("input pars have size %d, "
                             "expected %d" % (pars.size, self._npars))

        self._pars[:]=pars[:]

        gm=self._get_gmix_data()
        _gmix.gmix_fill(self._data, pars, self._model)

    def copy(self):
        """
        Get a new GMix with the same parameters
        """
        gmix = GMixCoellip(self._pars)
        return gmix


def cbinary_search(a, x):
    """
    use weave inline for speed
    """
    import scipy.weave
    from scipy.weave import inline
    from scipy.weave.converters import blitz

    size=a.size

    code="""
    long up=size;
    long down=-1;

    for (;;) {
        if ( x < a(0) ) {
            return_val =  0;
            break;
        }
        if (x > a(up-1)) {
            return_val =  up-1;
            break;
        }

        long mid=0;
        double val=0;
        while ( (up-down) > 1 ) {
            mid = down + (up-down)/2;
            val=a(mid);

            if (x >= val) {
                down=mid;
            } else {
                up=mid;
            }
     
        }
        return_val = down;
    }
    """
    down=inline(code, ['a','x','size'],
                type_converters=blitz,
                compiler='gcc')

    return down



def cinterp_multi_scalar(xref, yref, xinterp, output):
    import scipy.weave
    from scipy.weave import inline
    from scipy.weave.converters import blitz

    npoints=xref.size
    ndim=yref.shape[1]

    ilo = cbinary_search(xref, xinterp)

    code="""
    double x=xinterp;

    if (ilo < 0) {
        ilo=0;
    }
    if (ilo >= (npoints-1)) {
        ilo=npoints-2;
    }

    int ihi = ilo+1;

    double xlo=xref(ilo);
    double xhi=xref(ihi);
    double xdiff = xhi-xlo;
    double xmxlo = x-xlo;

    for (int i=0; i<ndim; i++) {

        double ylo = yref(ilo, i);
        double yhi = yref(ihi, i);
        double ydiff = yhi - ylo;

        double slope = ydiff/xdiff;

        output(i) = xmxlo*slope + ylo;

    }

    return_val=1;
    """

    inline(code, ['xref','yref','xinterp','ilo','npoints','ndim','output'],
           type_converters=blitz)#, compiler='gcc')






MIN_SERSIC_N=0.751
MAX_SERSIC_N=5.999


_sersic_nvals_10gauss=array([0.75, 1.0, 1.05, 1.25, 1.5, 2.00, 2.50, 3.00, 3.50, 4.00, 4.50, 5.00, 5.50, 6.00])
_sersic_data_10gauss=array([
    [0.000249964,  0.00160301,  0.00626292,  0.0192913,  0.0514659,  0.124931,  0.28234,  0.593018,  1.13983,  2.01192,  1.69267e-06,  2.49274e-05,  0.000196065,  0.00113602,  0.00553923,  0.0243836,  0.0958122,  0.287113,  0.434863,  0.15093], 

    [0.000141183,  0.00103725,  0.00453358,  0.0154615,  0.0452213,  0.118812,  0.288153,  0.657267,  1.43447,  3.09618,  8.69196e-06,  0.000114263,  0.00083198,  0.00442365,  0.0188262,  0.0653268,  0.177007,  0.32906,  0.317786,  0.0866153], 
    [0.000120697,  0.000909617,  0.0040539,  0.0140571,  0.0417659,  0.111547,  0.275608,  0.64312,  1.44609,  3.25247,  1.0192e-05,  0.000132091,  0.000947265,  0.00494159,  0.0205266,  0.0691038,  0.180863,  0.325843,  0.310749,  0.086884], 
    [6.39097e-05,  0.000527167,  0.00252544,  0.00935232,  0.0296281,  0.0845536,  0.224712,  0.571277,  1.4312,  3.73464,  1.58929e-05,  0.000195935,  0.00133795,  0.00658759,  0.0254544,  0.0785048,  0.18699,  0.31222,  0.29498,  0.0937132], 
    [2.9818e-05,  0.00027051,  0.00140013,  0.0055675,  0.0189225,  0.0581109,  0.167323,  0.466364,  1.3084,  3.997,  2.20616e-05,  0.000258835,  0.00168076,  0.00781816,  0.0283343,  0.0816486,  0.182828,  0.295325,  0.290403,  0.111681], 
    [7.18653e-06,  7.68446e-05,  0.00045508,  0.0020511,  0.00789117,  0.0275417,  0.0909392,  0.295217,  0.992545,  3.89542,  2.8716e-05,  0.000317049,  0.00193356,  0.00841468,  0.0284897,  0.0771123,  0.165373,  0.268048,  0.293013,  0.15727], 
    [1.98179e-06,  2.47646e-05,  0.000165708,  0.000835235,  0.00358485,  0.0139879,  0.0519524,  0.191828,  0.748381,  3.58525,  2.93838e-05,  0.000317696,  0.00188226,  0.00794749,  0.0261771,  0.0694859,  0.148591,  0.247823,  0.296409,  0.201336], 
    [6.50627e-07,  9.20752e-06,  6.82515e-05,  0.00037868,  0.0017871,  0.00768484,  0.0316306,  0.130712,  0.580699,  3.29779,  2.84846e-05,  0.000300823,  0.00174627,  0.00724537,  0.023567,  0.062296,  0.134507,  0.231803,  0.298465,  0.240041], 
    [3.70285e-07,  4.94355e-06,  3.70333e-05,  0.000213576,  0.0010627,  0.00486769,  0.0215516,  0.096939,  0.476936,  3.10563,  3.92413e-05,  0.000343401,  0.00182922,  0.00718711,  0.0225433,  0.0583249,  0.125256,  0.219312,  0.296521,  0.268644], 
    [2.95933e-07,  3.46867e-06,  2.48365e-05,  0.000143079,  0.000727616,  0.00345813,  0.0160859,  0.0770072,  0.410127,  2.98125,  6.50736e-05,  0.000441826,  0.00208608,  0.00759116,  0.0226025,  0.0565324,  0.11939,  0.209696,  0.292542,  0.289053], 
    [2.63657e-07,  2.75208e-06,  1.8623e-05,  0.000105636,  0.000541346,  0.00263354,  0.0126999,  0.0638365,  0.362754,  2.89231,  0.000107377,  0.000578318,  0.00242603,  0.00817028,  0.023058,  0.0556427,  0.11522,  0.202006,  0.288213,  0.304577], 
    [2.47725e-07,  2.35418e-06,  1.5056e-05,  8.35572e-05,  0.000427966,  0.0021121,  0.0104602,  0.0546547,  0.327721,  2.82692,  0.000170701,  0.00075224,  0.00283117,  0.00886048,  0.023743,  0.0552981,  0.112159,  0.195717,  0.283881,  0.316588], 
    [2.40362e-07,  2.1193e-06,  1.28581e-05,  6.96343e-05,  0.000354659,  0.00176456,  0.00891162,  0.0480232,  0.301129,  2.77845,  0.00026027,  0.000964948,  0.0032944,  0.00963429,  0.0245826,  0.0553232,  0.109883,  0.190484,  0.279651,  0.325921], 
    [2.3827e-07,  1.97827e-06,  1.14419e-05,  6.04297e-05,  0.000305109,  0.0015236,  0.00780465,  0.0431059,  0.280569,  2.74262,  0.000381366,  0.00121753,  0.00381056,  0.0104738,  0.0255305,  0.0556082,  0.108184,  0.186068,  0.275568,  0.333157]
])



GMIX_FULL=0
GMIX_GAUSS=1
GMIX_TURB=2
GMIX_EXP=3
GMIX_DEV=4
GMIX_BDC=5
GMIX_BDF=6
GMIX_COELLIP=7
GMIX_SERSIC=8
GMIX_FRACDEV=9

# Composite Model
GMIX_CM=10

# moments
GMIX_GAUSSMOM=11

_gmix_model_dict={'full':       GMIX_FULL,
                  GMIX_FULL:    GMIX_FULL,
                  'gauss':      GMIX_GAUSS,
                  GMIX_GAUSS:   GMIX_GAUSS,
                  'turb':       GMIX_TURB,
                  GMIX_TURB:    GMIX_TURB,
                  'exp':        GMIX_EXP,
                  GMIX_EXP:     GMIX_EXP,
                  'dev':        GMIX_DEV,
                  GMIX_DEV:     GMIX_DEV,
                  'bdc':        GMIX_BDC,
                  GMIX_BDC:     GMIX_BDC,
                  'bdf':        GMIX_BDF,
                  GMIX_BDF:     GMIX_BDF,

                  GMIX_FRACDEV: GMIX_FRACDEV,
                  'fracdev': GMIX_FRACDEV,

                  GMIX_CM: GMIX_CM,
                  'cm': GMIX_CM,

                  'coellip':    GMIX_COELLIP,
                  GMIX_COELLIP: GMIX_COELLIP,

                  'sersic':    GMIX_SERSIC,
                  GMIX_SERSIC: GMIX_SERSIC,
                
                  'gaussmom': GMIX_GAUSSMOM,
                  GMIX_GAUSSMOM: GMIX_GAUSSMOM}

_gmix_string_dict={GMIX_FULL:'full',
                   'full':'full',
                   GMIX_GAUSS:'gauss',
                   'gauss':'gauss',
                   GMIX_TURB:'turb',
                   'turb':'turb',
                   GMIX_EXP:'exp',
                   'exp':'exp',
                   GMIX_DEV:'dev',
                   'dev':'dev',
                   GMIX_BDC:'bdc',
                   'bdc':'bdc',
                   GMIX_BDF:'bdf',
                   'bdf':'bdf',

                   GMIX_FRACDEV:'fracdev',
                   'fracdev':'fracdev',

                   GMIX_CM:'cm',
                   'cm':'cm',

                   GMIX_COELLIP:'coellip',
                   'coellip':'coellip',

                   GMIX_SERSIC:'sersic',
                   'sersic':'sersic',
                   
                   GMIX_GAUSSMOM:'gaussmom',
                   'gaussmom':'gaussmom',
                  }


_gmix_npars_dict={GMIX_GAUSS:6,
                  GMIX_TURB:6,
                  GMIX_EXP:6,
                  GMIX_DEV:6,

                  GMIX_FRACDEV:1,
                  GMIX_CM:6,

                  GMIX_BDC:8,
                  GMIX_BDF:7,
                  GMIX_SERSIC:7,
                  GMIX_GAUSSMOM: 6}

_gmix_ngauss_dict={GMIX_GAUSS:1,
                   GMIX_TURB:3,
                   GMIX_EXP:6,
                   GMIX_DEV:10,

                   GMIX_FRACDEV:16,

                   GMIX_CM:16,

                   GMIX_BDC:16,
                   GMIX_BDF:16,
                   GMIX_SERSIC:4,
                   GMIX_GAUSSMOM: 1}

_gauss2d_dtype=[('p','f8'),
                ('row','f8'),
                ('col','f8'),
                ('irr','f8'),
                ('irc','f8'),
                ('icc','f8'),
                ('det','f8'),
                ('norm_set','i4'),
                ('drr','f8'),
                ('drc','f8'),
                ('dcc','f8'),
                ('norm','f8'),
                ('pnorm','f8')]

_cm_dtype=[('fracdev','f8'),
                  ('TdByTe','f8'), # ratio Tdev/Texp
                  ('Tfactor','f8'),
                  ('gmix',_gauss2d_dtype,16)]

def get_model_num(model):
    """
    Get the numerical identifier for the input model,
    which could be string or number
    """
    return _gmix_model_dict[model]

def get_model_name(model):
    """
    Get the string identifier for the input model,
    which could be string or number
    """
    return _gmix_string_dict[model]

def get_model_npars(model):
    """
    Get the number of parameters for the input model,
    which could be string or number
    """
    mi=_gmix_model_dict[model]
    return _gmix_npars_dict[mi]


class GMixND(object):
    """
    Gaussian mixture in arbitrary dimensions.  A bit awkward
    in dim=1 e.g. becuase assumes means are [ndim,npars]
    """
    def __init__(self, weights=None, means=None, covars=None):

        if (weights is not None
                and means is not None
                and covars is not None):
            self.set_mixture(weights, means, covars)
        elif (weights is not None
                or means is not None
                or covars is not None):
            raise RuntimeError("send all or none of weights, means, covars")

    def set_mixture(self, weights, means, covars):
        """
        set the mixture elements
        """

        # copy all to avoid it getting changed under us and to
        # make sure native byte order

        self.weights = numpy.array(weights, dtype='f8', copy=True)
        self.means=numpy.array(means, dtype='f8', copy=True)
        self.covars=numpy.array(covars, dtype='f8', copy=True)

        self.ngauss = self.weights.size

        sh=means.shape
        if len(sh) == 1:
            raise ValueError("means must be 2-d even for ndim=1")

        self.ndim = sh[1]

        self._calc_icovars_and_norms()

        self.tmp_lnprob = zeros(self.ngauss)

    def fit(self, data, ngauss, n_iter=5000, min_covar=1.0e-6):
        """
        data is shape
            [npoints, ndim]
        """
        from sklearn.mixture import GMM

        if len(data.shape) == 1:
            data = data[:,numpy.newaxis]

        print("ngauss:   ",ngauss)
        print("n_iter:   ",n_iter)
        print("min_covar:",min_covar)

        gmm=GMM(n_components=ngauss,
                n_iter=n_iter,
                min_covar=min_covar,
                covariance_type='full')

        gmm.fit(data)

        if not gmm.converged_:
            print("DID NOT CONVERGE")

        self._gmm=gmm
        self.set_mixture(gmm.weights_, gmm.means_, gmm.covars_)

    def save_mixture(self, fname):
        """
        save the mixture to a file
        """
        import fitsio

        with fitsio.FITS(fname,'rw',clobber=True) as fits:
            fits.write(self.weights, extname='weights')
            fits.write(self.means, extname='means')
            fits.write(self.covars, extname='covars')
        
    def load_mixture(self, fname):
        """
        load the mixture from a file
        """
        import fitsio

<<<<<<< HEAD
        print("reading mixture from:",fname)
=======
        print("loading gaussian mixture from:",fname)
>>>>>>> 665ba81a
        with fitsio.FITS(fname) as fits:
            weights = fits['weights'].read()
            means = fits['means'].read()
            covars = fits['covars'].read()
        self.set_mixture(weights, means, covars)

    def get_lnprob_scalar(self, pars_in):
        """
        (x-xmean) icovar (x-xmean)
        """
        dolog=1
        #pars=numpy.asanyarray(pars_in, dtype='f8')
        pars=numpy.array(pars_in, dtype='f8', ndmin=1, order='C')
        lnp=_gmix.gmixnd_get_prob_scalar(self.log_pnorms,
                                         self.means,
                                         self.icovars,
                                         self.tmp_lnprob,
                                         pars,
                                         dolog)
        return lnp

    def get_prob_scalar(self, pars_in):
        """
        (x-xmean) icovar (x-xmean)
        """
        dolog=0
        pars=numpy.array(pars_in, dtype='f8', ndmin=1, order='C')
        p=_gmix.gmixnd_get_prob_scalar(self.log_pnorms,
                                       self.means,
                                       self.icovars,
                                       self.tmp_lnprob,
                                       pars,
                                       dolog)
        return p


    def get_lnprob_array(self, pars):
        """
        array input
        """
        dolog=1
        n=pars.shape[0]
        lnp=zeros(n)

        for i in xrange(n):
            lnp[i] = self.get_lnprob_scalar(pars[i,:])

        return lnp

    def get_prob_array(self, pars):
        """
        array input
        """
        dolog=0
        n=pars.shape[0]
        p=zeros(n)

        for i in xrange(n):
            p[i] = self.get_prob_scalar(pars[i,:])

        return p

    def sample(self, n=None):
        """
        sample from the gaussian mixture
        """
        if not hasattr(self, '_gmm'):
            self._make_gmm()

        if n is None:
            is_scalar=True
            n=1
        else:
            is_scalar=False

        samples=self._gmm.sample(n)

        if is_scalar:
            samples = samples[0,:]
        return samples



    def _make_gmm(self):
        """
        Make a GMM object for sampling
        """
        from sklearn.mixture import GMM

        # these numbers are not used because we set the means, etc by hand
        ngauss=self.weights.size
        gmm=GMM(n_components=self.ngauss,
                n_iter=10000,
                min_covar=1.0e-12,
                covariance_type='full')
        gmm.means_ = self.means.copy()
        gmm.covars_ = self.covars.copy()
        gmm.weights_ = self.weights.copy()

        self._gmm=gmm 

    def _calc_icovars_and_norms(self):
        """
        Calculate the normalizations and inverse covariance matrices
        """
        from numpy import pi

        twopi = 2.0*pi

        #if self.ndim==1:
        if False:
            norms = 1.0/sqrt(twopi*self.covars)
            icovars = 1.0/self.covars
        else:
            norms = zeros(self.ngauss)
            icovars = zeros( (self.ngauss, self.ndim, self.ndim) )
            for i in xrange(self.ngauss):
                cov = self.covars[i,:,:]
                icov = numpy.linalg.inv( cov )

                det = numpy.linalg.det(cov)
                n=1.0/sqrt( twopi**self.ndim * det )

                norms[i] = n
                icovars[i,:,:] = icov

        self.norms = norms
        self.pnorms = norms*self.weights
        self.log_pnorms = log(self.pnorms)
        self.icovars = icovars



_moms_flagmap={0:'ok',
               1:'maxit',
               2:'low s2n',
               4:'max shift'}

<|MERGE_RESOLUTION|>--- conflicted
+++ resolved
@@ -1466,11 +1466,7 @@
         """
         import fitsio
 
-<<<<<<< HEAD
-        print("reading mixture from:",fname)
-=======
         print("loading gaussian mixture from:",fname)
->>>>>>> 665ba81a
         with fitsio.FITS(fname) as fits:
             weights = fits['weights'].read()
             means = fits['means'].read()
